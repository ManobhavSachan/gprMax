# Copyright (C) 2015-2025: The University of Edinburgh, United Kingdom
#                 Authors: Craig Warren, Antonis Giannopoulos, and John Hartley
#
# This file is part of gprMax.
#
# gprMax is free software: you can redistribute it and/or modify
# it under the terms of the GNU General Public License as published by
# the Free Software Foundation, either version 3 of the License, or
# (at your option) any later version.
#
# gprMax is distributed in the hope that it will be useful,
# but WITHOUT ANY WARRANTY; without even the implied warranty of
# MERCHANTABILITY or FITNESS FOR A PARTICULAR PURPOSE.  See the
# GNU General Public License for more details.
#
# You should have received a copy of the GNU General Public License
# along with gprMax.  If not, see <http://www.gnu.org/licenses/>.

import logging
import sys
from io import StringIO
from pathlib import Path

import gprMax.config as config

from .hash_cmds_geometry import process_geometrycmds
from .hash_cmds_multiuse import process_multicmds
from .hash_cmds_singleuse import process_singlecmds

logger = logging.getLogger(__name__)


def process_python_include_code(inputfile, usernamespace):
    """Looks for and processes any Python code found in the input file.
    It will ignore any lines that are comments, i.e. begin with a
    double hash (##), and any blank lines. It will also ignore any
    lines that do not begin with a hash (#) after it has processed
    Python commands. It will also process any include file commands
    and insert the contents of the included file at that location.

    Args:
        inputfile: file object for input file.
        usernamespace: namespace that can be accessed by user in any Python code
                        blocks in input file.

    Returns:
        processedlines: list of input commands after Python processing.
    """

    # Strip out any newline characters and comments that must begin with double hashes
    inputlines = [
        line.rstrip()
        for line in inputfile
        if (not line.startswith("##") and line.rstrip("\n"))
    ]

    # Rewind input file in preparation for any subsequent reading function
    inputfile.seek(0)

    # List to hold final processed commands
    processedlines = []

    x = 0
    while x < len(inputlines):
        # Process any Python code
        if inputlines[x].startswith("#python:"):
            logger.warning(
                "#python blocks are deprecated and will be removed in "
                + "the next release of gprMax. Please convert your "
                + "model to use our Python API instead.\n"
            )
            # String to hold Python code to be executed
            pythoncode = ""
            x += 1
            while not inputlines[x].startswith("#end_python:"):
                # Add all code in current code block to string
                pythoncode += inputlines[x] + "\n"
                x += 1
                if x == len(inputlines):
                    logger.exception(
                        "Cannot find the end of the Python code "
                        + "block, i.e. missing #end_python: command."
                    )
                    raise SyntaxError
            # Compile code for faster execution
            pythoncompiledcode = compile(pythoncode, "<string>", "exec")
            # Redirect stdout to a text stream
            sys.stdout = result = StringIO()
            # Execute code block & make available only usernamespace
            exec(pythoncompiledcode, usernamespace)
            # String containing buffer of executed code
            codeout = result.getvalue().split("\n")
            result.close()

            # Reset stdio
            sys.stdout = sys.__stdout__

            # Separate commands from any other generated output
            hashcmds = []
            pythonout = []
            for line in codeout:
                if line.startswith("#"):
                    hashcmds.append(line + "\n")
                elif line:
                    pythonout.append(line)

            # Add commands to a list
            processedlines.extend(hashcmds)

            # Print any generated output that is not commands
            if pythonout:
                logger.info(f"Python messages (from stdout/stderr): {pythonout}\n")

        # Add any other commands to list
        elif inputlines[x].startswith("#"):
            # Add gprMax command to list
            inputlines[x] += "\n"
            processedlines.append(inputlines[x])

        x += 1

    # Process any include file commands
    processedlines = process_include_files(processedlines)

    return processedlines


def process_include_files(hashcmds):
    """Looks for and processes any include file commands and insert
        the contents of the included file at that location.

    Args:
        hashcmds: list of input commands.

    Returns:
        processedincludecmds: list of input commands after processing any
                                include file commands.
    """

    processedincludecmds = []
    x = 0
    while x < len(hashcmds):
        if hashcmds[x].startswith("#include_file:"):
            includefile = hashcmds[x].split()

            if len(includefile) != 2:
                logger.exception("#include_file requires exactly one parameter")
                raise ValueError

            includefile = includefile[1]

            # See if file exists at specified path and if not try input file directory
            includefile = Path(includefile)
            if not includefile.exists():
                includefile = Path(
                    config.sim_config.input_file_path.parent, includefile
                )

            with open(includefile, "r") as f:
                # Strip out any newline characters and comments that must begin with double hashes
                includelines = [
                    includeline.rstrip() + "\n"
                    for includeline in f
                    if (not includeline.startswith("##") and includeline.rstrip("\n"))
                ]

            # Add lines from include file
            processedincludecmds.extend(includelines)

        else:
            processedincludecmds.append(hashcmds[x])

        x += 1

    return processedincludecmds


def write_processed_file(processedlines):
    """Writes an input file after any Python code and include commands
        in the original input file have been processed.

    Args:
        processedlines: list of input commands after after processing any
                        Python code and include commands.
    """

    parts = config.get_model_config().output_file_path.parts
    processedfile = Path(*parts[:-1], parts[-1] + "_processed.in")

    with open(processedfile, "w") as f:
        for item in processedlines:
            f.write(f"{item}")

    logger.info(
        f"Written input commands, after processing any Python code and include commands, to file: {processedfile}\n"
    )


def check_cmd_names(processedlines, checkessential=True):
    """Checks the validity of commands, i.e. are they gprMax commands,
        and that all essential commands are present.

    Args:
        processedlines: list of input commands after Python processing.
        checkessential: boolean to check for essential commands or not.

    Returns:
        singlecmds: dict of commands that can only occur once in the model.
        multiplecmds: dict of commands that can have multiple instances in the
                        model.
        geometry: list of geometry commands in the model.
    """

    # Dictionaries of available commands
    # Essential commands neccessary to run a gprMax model
    essentialcmds = ["#domain", "#dx_dy_dz", "#time_window"]

    # Commands that there should only be one instance of in a model
    singlecmds = dict.fromkeys(
        [
            "#domain",
            "#dx_dy_dz",
            "#time_window",
            "#title",
            "#omp_threads",
            "#time_step_stability_factor",
            "#pml_formulation",
            "#pml_cells",
            "#src_steps",
            "#rx_steps",
            "#output_dir",
        ],
        None,
    )

    # Commands that there can be multiple instances of in a model
    # - these will be lists within the dictionary
    multiplecmds = {
        key: []
        for key in [
            "#geometry_view",
            "#geometry_objects_write",
            "#material",
            "#material_range",
            "#material_list",
            "#soil_peplinski",
            "#add_dispersion_debye",
            "#add_dispersion_lorentz",
            "#add_dispersion_drude",
            "#waveform",
            "#voltage_source",
            "#hertzian_dipole",
            "#magnetic_dipole",
            "#transmission_line",
<<<<<<< HEAD
            "#discrete_plane_wave",
=======
            "#excitation_file",
>>>>>>> eaef3c21
            "#rx",
            "#rx_array",
            "#snapshot",
            "#pml_cfs",
            "#include_file",
        ]
    }

    # Geometry object building commands that there can be multiple instances
    # of in a model - these will be lists within the dictionary
    geometrycmds = [
        "#geometry_objects_read",
        "#edge",
        "#plate",
        "#triangle",
        "#box",
        "#sphere",
        "#ellipsoid",
        "#cone",
        "#cylinder",
        "#cylindrical_sector",
        "#fractal_box",
        "#add_surface_roughness",
        "#add_surface_water",
        "#add_grass",
    ]
    # List to store all geometry object commands in order from input file
    geometry = []

    # Check if command names are valid, if essential commands are present, and
    # add command parameters to appropriate dictionary values or lists
    countessentialcmds = 0
    lindex = 0
    while lindex < len(processedlines):
        cmd = processedlines[lindex].split(":")
        cmdname = cmd[0]
        cmdparams = cmd[1]

        # Check if there is space between command name and parameters, i.e.
        # check first character of parameter string. Ignore case when there
        # are no parameters for a command, e.g. for #taguchi:
        if " " not in cmdparams[0] and len(cmdparams.strip("\n")) != 0:
            logger.exception(
                "There must be a space between the command name "
                + "and parameters in "
                + processedlines[lindex]
            )
            raise SyntaxError

        # Check if command name is valid
        if (
            cmdname not in essentialcmds
            and cmdname not in singlecmds
            and cmdname not in multiplecmds
            and cmdname not in geometrycmds
        ):
            logger.exception("Your input file contains an invalid command: " + cmdname)
            raise SyntaxError

        # Count essential commands
        if cmdname in essentialcmds:
            countessentialcmds += 1

        # Assign command parameters as values to dictionary keys
        if cmdname in singlecmds:
            if singlecmds[cmdname] is None:
                singlecmds[cmdname] = cmd[1].strip(" \t\n")
            else:
                logger.exception(
                    "You can only have a single instance of "
                    + cmdname
                    + " in your model"
                )
                raise SyntaxError

        elif cmdname in multiplecmds:
            multiplecmds[cmdname].append(cmd[1].strip(" \t\n"))

        elif cmdname in geometrycmds:
            geometry.append(processedlines[lindex].strip(" \t\n"))

        lindex += 1

    if checkessential and countessentialcmds < len(essentialcmds):
        logger.exception(
            "Your input file is missing essential commands "
            + "required to run a model. Essential commands are: "
            + ", ".join(essentialcmds)
        )
        raise SyntaxError

    return singlecmds, multiplecmds, geometry


def get_user_objects(processedlines, checkessential=True):
    """Make a list of all user objects.

    Args:
        processedlines: list of input commands after Python processing.
        checkessential: boolean to check for essential commands or not.

    Returns:
        user_objs: list of all user objects.
    """

    # Check validity of command names and that essential commands are present
    parsed_commands = check_cmd_names(processedlines, checkessential=checkessential)

    # Process parameters for commands that can only occur once in the model
    single_user_objs = process_singlecmds(parsed_commands[0])

    # Process parameters for commands that can occur multiple times in
    # the model
    multiple_user_objs = process_multicmds(parsed_commands[1])

    # Process geometry commands in the order they were given
    geometry_user_objs = process_geometrycmds(parsed_commands[2])

    user_objs = single_user_objs + multiple_user_objs + geometry_user_objs

    return user_objs


def parse_hash_commands(scene):
    """Parse user hash commands and add them to the scene.

    Args:
        scene: Scene object.

    Returns:
        scene: Scene object.
    """

    with open(config.sim_config.input_file_path) as inputfile:
        usernamespace = config.get_model_config().get_usernamespace()

        # Read input file and process any Python and include file commands
        processedlines = process_python_include_code(inputfile, usernamespace)

        # Print constants/variables in user-accessable namespace
        uservars = ""
        for key, value in sorted(usernamespace.items()):
            if key != "__builtins__":
                uservars += f"{key}: {value}, "
        logger.info(
            f"Constants/variables used/available for Python scripting: "
            + f"{{{uservars[:-2]}}}\n"
        )

        # Write a file containing the input commands after Python or include
        # file commands have been processed
        if config.sim_config.args.write_processed:
            write_processed_file(processedlines)

        user_objs = get_user_objects(processedlines, checkessential=True)
        for user_obj in user_objs:
            scene.add(user_obj)

        return scene<|MERGE_RESOLUTION|>--- conflicted
+++ resolved
@@ -252,11 +252,8 @@
             "#hertzian_dipole",
             "#magnetic_dipole",
             "#transmission_line",
-<<<<<<< HEAD
             "#discrete_plane_wave",
-=======
             "#excitation_file",
->>>>>>> eaef3c21
             "#rx",
             "#rx_array",
             "#snapshot",
