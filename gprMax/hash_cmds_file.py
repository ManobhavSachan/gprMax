--- conflicted
+++ resolved
@@ -322,22 +322,13 @@
 
         lindex += 1
 
-<<<<<<< HEAD
-    if checkessential:
-        if countessentialcmds < len(essentialcmds):
-            logger.exception(
-                "Your input file is missing essential commands "
-                + "required to run a model. Essential commands are: "
-                + ", ".join(essentialcmds)
-            )
-            raise SyntaxError
-=======
     if checkessential and countessentialcmds < len(essentialcmds):
-        logger.exception('Your input file is missing essential commands ' +
-                         'required to run a model. Essential commands are: ' + 
-                         ', '.join(essentialcmds))
+        logger.exception(
+            "Your input file is missing essential commands "
+            + "required to run a model. Essential commands are: "
+            + ", ".join(essentialcmds)
+        )
         raise SyntaxError
->>>>>>> 2da61bc3
 
     return singlecmds, multiplecmds, geometry
 
