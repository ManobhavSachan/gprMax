# Copyright (C) 2015-2023: The University of Edinburgh, United Kingdom
#                 Authors: Craig Warren, Antonis Giannopoulos, and John Hartley
#
# This file is part of gprMax.
#
# gprMax is free software: you can redistribute it and/or modify
# it under the terms of the GNU General Public License as published by
# the Free Software Foundation, either version 3 of the License, or
# (at your option) any later version.
#
# gprMax is distributed in the hope that it will be useful,
# but WITHOUT ANY WARRANTY; without even the implied warranty of
# MERCHANTABILITY or FITNESS FOR A PARTICULAR PURPOSE.  See the
# GNU General Public License for more details.
#
# You should have received a copy of the GNU General Public License
# along with gprMax.  If not, see <http://www.gnu.org/licenses/>.

import numpy as np
import logging


import gprMax.config as config


logger = logging.getLogger(__name__)

class Material:
    """Super-class to describe generic, non-dispersive materials,
        their properties and update coefficients.
    """

    def __init__(self, numID, ID):
        """
        Args:
            numID: int for numeric I of the material.
            ID: string for name of the material.
        """

        self.numID = numID
        self.ID = ID
        self.type = ''
        # Default material averaging
        self.averagable = True

        # Default material constitutive parameters (free_space)
        self.er = 1.0
        self.se = 0.0
        self.mr = 1.0
        self.sm = 0.0

    def calculate_update_coeffsH(self, G):
        """Calculates the magnetic update coefficients of the material.

        Args:
            G: FDTDGrid class describing a grid in a model.
        """

        HA = (config.m0 * self.mr / G.dt) + 0.5 * self.sm
        HB = (config.m0 * self.mr / G.dt) - 0.5 * self.sm
        self.DA = HB / HA
        self.DBx = (1 / G.dx) * 1 / HA
        self.DBy = (1 / G.dy) * 1 / HA
        self.DBz = (1 / G.dz) * 1 / HA
        self.srcm = 1 / HA

    def calculate_update_coeffsE(self, G):
        """Calculates the electric update coefficients of the material.

        Args:
            G: FDTDGrid class describing a grid in a model.
        """

        EA = (config.sim_config.em_consts['e0'] * self.er / G.dt) + 0.5 * self.se
        EB = (config.sim_config.em_consts['e0'] * self.er / G.dt) - 0.5 * self.se

        if self.ID == 'pec' or self.se == float('inf'):
            self.CA = 0
            self.CBx = 0
            self.CBy = 0
            self.CBz = 0
            self.srce = 0
        else:
            self.CA = EB / EA
            self.CBx = (1 / G.dx) * 1 / EA
            self.CBy = (1 / G.dy) * 1 / EA
            self.CBz = (1 / G.dz) * 1 / EA
            self.srce = 1 / EA

    def calculate_er(self, freq):
        """Calculates the complex relative permittivity of the material at a
            specific frequency.

        Args:
            freq: float for frequency used to calculate complex relative
                    permittivity.

        Returns:
            er: float for complex relative permittivity.
        """

        return self.er


class DispersiveMaterial(Material):
    """Class to describe materials with frequency dependent properties, e.g.
        Debye, Drude, Lorenz.
    """

    # Properties of water from: http://dx.doi.org/10.1109/TGRS.2006.873208
    waterer = 80.1
    watereri = 4.9
    waterdeltaer = waterer - watereri
    watertau = 9.231e-12

    # Properties of grass from: http://dx.doi.org/10.1007/BF00902994
    grasser = 18.5087
    grasseri = 12.7174
    grassdeltaer = grasser - grasseri
    grasstau = 1.0793e-11

    def __init__(self, numID, ID):
        super().__init__(numID, ID)
        self.poles = 0
        self.deltaer = []
        self.tau = []
        self.alpha = []

    def calculate_update_coeffsE(self, G):
        """Calculates the electric update coefficients of the material.

        Args:
            G: FDTDGrid class describing a grid in a model.
        """

        # The implementation of the dispersive material modelling comes from the
        # derivation in: http://dx.doi.org/10.1109/TAP.2014.2308549
        self.w = np.zeros(config.get_model_config().materials['maxpoles'],
                          dtype=config.get_model_config().materials['dispersivedtype'])
        self.q = np.zeros(config.get_model_config().materials['maxpoles'],
                          dtype=config.get_model_config().materials['dispersivedtype'])
        self.zt = np.zeros(config.get_model_config().materials['maxpoles'],
                           dtype=config.get_model_config().materials['dispersivedtype'])
        self.zt2 = np.zeros(config.get_model_config().materials['maxpoles'],
                            dtype=config.get_model_config().materials['dispersivedtype'])
        self.eqt = np.zeros(config.get_model_config().materials['maxpoles'],
                            dtype=config.get_model_config().materials['dispersivedtype'])
        self.eqt2 = np.zeros(config.get_model_config().materials['maxpoles'],
                            dtype=config.get_model_config().materials['dispersivedtype'])

        for x in range(self.poles):
            if 'debye' in self.type:
                self.w[x] = self.deltaer[x] / self.tau[x]
                self.q[x] = -1 / self.tau[x]
            elif 'lorentz' in self.type:
                # tau for Lorentz materials are pole frequencies
                # alpha for Lorentz materials are the damping coefficients
                wp2 = (2 * np.pi * self.tau[x])**2
                self.w[x] = -1j * ((wp2 * self.deltaer[x]) / np.sqrt(wp2 - self.alpha[x]**2))
                self.q[x] = -self.alpha[x] + (1j * np.sqrt(wp2 - self.alpha[x]**2))
            elif 'drude' in self.type:
                # tau for Drude materials are pole frequencies
                # alpha for Drude materials are the inverse of relaxation times
                wp2 = (2 * np.pi * self.tau[x])**2
                self.se += wp2 / self.alpha[x]
                self.w[x] = - (wp2 / self.alpha[x])
                self.q[x] = - self.alpha[x]

            self.eqt[x] = np.exp(self.q[x] * G.dt)
            self.eqt2[x] = np.exp(self.q[x] * (G.dt / 2))
            self.zt[x] = (self.w[x] / self.q[x]) * (1 - self.eqt[x]) / G.dt
            self.zt2[x] = (self.w[x] / self.q[x]) * (1 - self.eqt2[x])

        EA = ((config.sim_config.em_consts['e0'] * self.er / G.dt) + 0.5 * self.se -
             (config.sim_config.em_consts['e0'] / G.dt) * np.sum(self.zt2.real))
        EB = ((config.sim_config.em_consts['e0'] * self.er / G.dt) - 0.5 * self.se -
             (config.sim_config.em_consts['e0'] / G.dt) * np.sum(self.zt2.real))

        self.CA = EB / EA
        self.CBx = (1 / G.dx) * 1 / EA
        self.CBy = (1 / G.dy) * 1 / EA
        self.CBz = (1 / G.dz) * 1 / EA
        self.srce = 1 / EA

    def calculate_er(self, freq):
        """Calculates the complex relative permittivity of the material at a
            specific frequency.

        Args:
            freq: float for frequency used to calculate complex relative
                    permittivity.

        Returns:
            er: float for complex relative permittivity.
        """

        # Permittivity at infinite frequency if the material is dispersive
        er = self.er

        w = 2 * np.pi * freq
        er += self.se / (1j * w * config.sim_config.em_consts['e0'])
        if 'debye' in self.type:
            for pole in range(self.poles):
                er += self.deltaer[pole] / (1 + 1j * w * self.tau[pole])
        elif 'lorentz' in self.type:
            for pole in range(self.poles):
                er += ((self.deltaer[pole] * self.tau[pole]**2)
                       / (self.tau[pole]**2 + 2j * w * self.alpha[pole] - w**2))
        elif 'drude' in self.type:
            ersum = 0
            for pole in range(self.poles):
                ersum += self.tau[pole]**2 / (w**2 - 1j * w * self.alpha[pole])
                er -= ersum

        return er
<<<<<<< HEAD
    
=======


def process_materials(G):
    """Processes complete list of materials - calculates update coefficients,
        stores in arrays, and builds text list of materials/properties

    Args:
        G: FDTDGrid class describing a grid in a model.

    Returns:
        materialsdata: list of material IDs, names, and properties to
                        print a table.
    """

    if config.get_model_config().materials['maxpoles'] == 0:
        materialsdata = [['\nID', '\nName', '\nType', '\neps_r', 'sigma\n[S/m]',
                          '\nmu_r', 'sigma*\n[Ohm/m]', 'Dielectric\nsmoothable']]
    else:
        materialsdata = [['\nID', '\nName', '\nType', '\neps_r', 'sigma\n[S/m]',
                          'Delta\neps_r', 'tau\n[s]', 'omega\n[Hz]', 'delta\n[Hz]',
                          'gamma\n[Hz]', '\nmu_r', 'sigma*\n[Ohm/m]', 'Dielectric\nsmoothable']]

    for material in G.materials:
        # Calculate update coefficients for specific material
        material.calculate_update_coeffsE(G)
        material.calculate_update_coeffsH(G)

        # Add update coefficients to overall storage for all materials
        G.updatecoeffsE[material.numID, :] = material.CA, material.CBx, material.CBy, material.CBz, material.srce
        G.updatecoeffsH[material.numID, :] = material.DA, material.DBx, material.DBy, material.DBz, material.srcm

        # Add update coefficients to overall storage for dispersive materials
        if hasattr(material, 'poles'):
            z = 0
            for pole in range(config.get_model_config().materials['maxpoles']):
                G.updatecoeffsdispersive[material.numID, z:z + 3] = (config.sim_config.em_consts['e0'] *
                                                                     material.eqt2[pole], material.eqt[pole], material.zt[pole])
                z += 3

        # Construct information on material properties for printing table
        materialtext = [
            str(material.numID),
            material.ID[:50] if len(material.ID) > 50 else material.ID,
            material.type,
            f'{material.er:g}',
            f'{material.se:g}',
        ]
        if config.get_model_config().materials['maxpoles'] > 0:
            if 'debye' in material.type:
                materialtext.append('\n'.join('{:g}'.format(deltaer) for deltaer in material.deltaer))
                materialtext.append('\n'.join('{:g}'.format(tau) for tau in material.tau))
                materialtext.extend(['', '', ''])
            elif 'lorentz' in material.type:
                materialtext.append(', '.join('{:g}'.format(deltaer) for deltaer in material.deltaer))
                materialtext.append('')
                materialtext.append(', '.join('{:g}'.format(tau) for tau in material.tau))
                materialtext.append(', '.join('{:g}'.format(alpha) for alpha in material.alpha))
                materialtext.append('')
            elif 'drude' in material.type:
                materialtext.extend(['', ''])
                materialtext.append(', '.join('{:g}'.format(tau) for tau in material.tau))
                materialtext.append('')
                materialtext.append(', '.join('{:g}'.format(alpha) for alpha in material.alpha))
            else:
                materialtext.extend(['', '', '', '', ''])

        materialtext.extend(
            (f'{material.mr:g}', f'{material.sm:g}', material.averagable)
        )
        materialsdata.append(materialtext)

    return materialsdata

>>>>>>> 893d635f

class PeplinskiSoil:
    """Soil objects that are characterised according to a mixing model
        by Peplinski (http://dx.doi.org/10.1109/36.387598).
    """

    def __init__(self, ID, sandfraction, clayfraction, bulkdensity, 
                 sandpartdensity, watervolfraction):
        """
        Args:
            ID: string for name of the soil.
            sandfraction: float of sand fraction of the soil.
            clayfraction: float of clay fraction of the soil.
            bulkdensity: float of bulk density of the soil (g/cm3).
            sandpartdensity: float of density of the sand particles in the
                                soil (g/cm3).
            watervolfraction: tuple of floats of two numbers that specify a 
                                range for the volumetric water fraction of the 
                                soil.
        """

        self.ID = ID
        self.S = sandfraction
        self.C = clayfraction
        self.rb = bulkdensity
        self.rs = sandpartdensity
        self.mu = watervolfraction
        self.startmaterialnum = 0 #This is not used anymore and code that uses it can be removed
        # store all of the material IDs in a list instead of storing only the first number of the material 
        # and assume that all must be sequentially numbered. This allows for more general mixing models
        self.matID = []  

    def calculate_properties(self, nbins, G):
        """Calculates the real and imaginery part of a Debye model for the soil
        as well as a conductivity. It uses an approximation to a semi-empirical
        model (http://dx.doi.org/10.1109/36.387598).

        Args:
            nbins: int for number of bins to use to create the different materials.
            G: FDTDGrid class describing a grid in a model.
        """

        # Debye model properties of water at 25C & zero salinity
        T = 25
        S = 0
        watereri, waterer, watertau, watersig = calculate_water_properties(T, S)
        f = 1.3e9
        w = 2 * np.pi * f
        erealw = watereri + ((waterer - watereri) / (1 + (w * watertau)**2))

        a = 0.65  # Experimentally derived constant
        es = (1.01 + 0.44 * self.rs)**2 - 0.062  #  Relative permittivity of sand particles
        b1 = 1.2748 - 0.519 * self.S - 0.152 * self.C
        b2 = 1.33797 - 0.603 * self.S - 0.166 * self.C

        # For frequencies in the range 0.3GHz to 1.3GHz
        sigf = 0.0467 + 0.2204 * self.rb - 0.411 * self.S + 0.6614 * self.C
        # For frequencies in the range 1.4GHz to 18GHz
        # sigf = -1.645 + 1.939 * self.rb - 2.25622 * self.S + 1.594 * self.C

        # Generate a set of bins based on the given volumetric water fraction 
        # values. Changed to make sure mid points are contained completely within the ranges. 
        # The limiting values of the ranges are not included in this.

        #mubins = np.linspace(self.mu[0], self.mu[1], nbins)
        mubins = np.linspace(self.mu[0], self.mu[1], nbins + 1)
        # Generate a range of volumetric water fraction values the mid-point of 
        # each bin to make materials from
        #mumaterials = mubins + (mubins[1] - mubins[0]) / 2
        mumaterials = 0.5 * (mubins[1:nbins+1] + mubins[0:nbins])

        # Create an iterator
        muiter = np.nditer(mumaterials, flags=['c_index'])
        while not muiter.finished:
            # Real part for frequencies in the range 1.4GHz to 18GHz
            er = (1 + (self.rb / self.rs) * ((es**a) - 1) + (muiter[0]**b1 * erealw**a)
                  - muiter[0]) ** (1 / a)
            # Real part for frequencies in the range 0.3GHz to 1.3GHz (linear 
            # correction to 1.4-18GHz value)
            er = 1.15 * er - 0.68

            # Permittivity at infinite frequency
            eri = er - (muiter[0]**(b2 / a) * DispersiveMaterial.waterdeltaer)

            # Effective conductivity
            sig = muiter[0]**(b2 / a) * ((sigf * (self.rs - self.rb)) / (self.rs * muiter[0]))

            # Check to see if the material already exists before creating a new one
            requiredID = '|{:.4f}|'.format(float(muiter[0]))
            material = next((x for x in G.materials if x.ID == requiredID), None)
            if muiter.index == 0:
                if material:
                    self.startmaterialnum = material.numID
                    self.matID.append(material.numID)                    
                else:
                    self.startmaterialnum = len(G.materials)                
            if not material:
                m = DispersiveMaterial(len(G.materials), requiredID)
                m.type = 'debye'
                m.averagable = False
                m.poles = 1
                if m.poles > config.get_model_config().materials['maxpoles']:
                    config.get_model_config().materials['maxpoles'] = m.poles
                m.er = eri
                m.se = sig
                m.deltaer.append(er - eri)
                m.tau.append(DispersiveMaterial.watertau)
                G.materials.append(m)
                self.matID.append(m.numID)

            muiter.iternext()
      

class RangeMaterial:
    """Material defined with a given range of parameters to be used for fractal 
        spatial distributions.
    """

    def __init__(self, ID, er_range, sigma_range, mu_range, ro_range):
        """
        Args:
            ID: string for name of the material.
            er_range: tuple of floats for relative permittivity range of the 
                        material.
            sigma_range: tuple of floats for electric conductivity range of the 
                            material.
            mu_range: tuple of floats for magnetic permeability of material. 
            ro_range: tuple of floats for magnetic loss range of material. 
        """

        self.ID = ID
        self.er = er_range
        self.sig = sigma_range
        self.mu = mu_range 
        self.ro = ro_range
        self.startmaterialnum = 0 #This is not really needed anymore and code that uses it can be removed.
         # store all of the material IDs in a list instead of storing only the first number of the material 
        # and assume that all must be sequentially numbered. This allows for more general mixing models
        self.matID = [] 
       
    def calculate_properties(self, nbins, G):
        """Calculates the properties of the materials. 

        Args:
            nbins: int for number of bins to use to create the different materials.
            G: FDTDGrid class describing a grid in a model.
        """

        # Generate a set of relative permittivity bins based on the given range
        erbins = np.linspace(self.er[0], self.er[1], nbins+1)

        # Generate a range of relative permittivity values the mid-point of 
        # each bin to make materials from
        #ermaterials = erbins + np.abs((erbins[1] - erbins[0])) / 2
        ermaterials = 0.5 * (erbins[1:nbins+1] + erbins[0:nbins])

        # Generate a set of conductivity bins based on the given range
        sigmabins = np.linspace(self.sig[0], self.sig[1], nbins + 1)

        # Generate a range of conductivity values the mid-point of 
        # each bin to make materials from
        #sigmamaterials = sigmabins + (sigmabins[1] - sigmabins[0]) / 2
        sigmamaterials = 0.5 * (sigmabins[1:nbins+1] + sigmabins[0:nbins])

        # Generate a set of magnetic permeability bins based on the given range
        mubins = np.linspace(self.mu[0], self.mu[1], nbins + 1)

        # Generate a range of magnetic permeability values the mid-point of 
        # each bin to make materials from
        #mumaterials = mubins + np.abs((mubins[1] - mubins[0])) / 2
        mumaterials = 0.5 * (mubins[1:nbins+1] + mubins[0:nbins])
        
        # Generate a set of magnetic loss bins based on the given range
        robins = np.linspace(self.ro[0], self.ro[1], nbins + 1)

        # Generate a range of magnetic loss values the mid-point of each bin to 
        # make materials from
        #romaterials = robins + np.abs((robins[1] - robins[0])) / 2
        romaterials = 0.5 * (robins[1:nbins+1] + robins[0:nbins])


        # Iterate over the bins
        for iter in np.arange(nbins):
            # Relative permittivity 
            er = ermaterials[iter]
            # Effective conductivity
            se = sigmamaterials[iter] 
            # Magnetic permeability
            mr = mumaterials[iter]
            # Magnetic loss
            sm = romaterials[iter]

            # Check to see if the material already exists before creating a new one
            requiredID = f'|{float(er):.4f}+{float(se):.4f}+{float(mr):.4f}+{float(sm):.4f}|'
            material = next((x for x in G.materials if x.ID == requiredID), None)
            if iter == 0:
                if material:
                    self.startmaterialnum = material.numID
                    self.matID.append(material.numID)
                else:
                    self.startmaterialnum = len(G.materials)
            if not material:
                m = Material(len(G.materials), requiredID)
                m.type = ''
                m.averagable = True
                m.er = er
                m.se = se
                m.mr = mr
                m.sm = sm
                G.materials.append(m)
                self.matID.append(m.numID)


class ListMaterial:
    """A list of predefined materials to be used for fractal spatial 
        distributions. This command does not create new materials but collects 
        them to be used in a stochastic distribution by a fractal box.
    """

    def __init__(self, ID, listofmaterials):
        """
        Args:
            ID: string for name of the material.
            listofmaterials: A list of material IDs.
            
        """

        self.ID = ID
        self.mat = listofmaterials
        self.startmaterialnum = 0 #This is not really needed anymore
        # store all of the material IDs in a list instead of storing only the first number of the material 
        # and assume that all must be sequentially numbered. This allows for more general mixing models
        # this is important here as this model assumes predefined materials.
        self.matID = [] 
        

    def calculate_properties(self, nbins, G):
        """Calculates the properties of the materials.

        Args:
            nbins: int for number of bins to use to create the different materials.
            G: FDTDGrid class describing a grid in a model.
        """

        # Iterate over the bins
        for iter in np.arange(nbins):
            #requiredID = '|{:}_in_{:}|'.format((self.mat[iter]),(self.ID))
            requiredID = self.mat[iter]
            # Check if the material already exists before creating a new one
            material = next((x for x in G.materials if x.ID == requiredID), None)
            self.matID.append(material.numID)
 
            #if iter == 0:
            #    if material:
            #        self.startmaterialnum = material.numID
            #    else:
            #        self.startmaterialnum = len(G.materials)

            #if not material:
            #    temp = next((x for x in G.materials if x.ID == self.mat[iter]), None) 
            #    m = copy.deepcopy(temp) #This needs to import copy in order to work
            #    m.ID = requiredID
            #    m.numID = len(G.materials)
            #    G.materials.append(m)
       
            if not material:
                logger.exception(self.__str__() + f' material(s) {material} do not exist')
                raise ValueError
            
            
def create_built_in_materials(G):
    """Creates pre-defined (built-in) materials.

    Args:
        G: FDTDGrid class describing a grid in a model.
    """

    m = Material(0, 'pec')
    m.se = float('inf')
    m.type = 'builtin'
    m.averagable = False
    G.materials.append(m)

    m = Material(1, 'free_space')
    m.type = 'builtin'
    G.materials.append(m)


def calculate_water_properties(T=25, S=0):
    """Get extended Debye model properties for water.

    Args:
        T: float for emperature of water (degrees centigrade).
        S: float for salinity of water (part per thousand).

    Returns:
        eri: float for relative permittivity at infinite frequency.
        er: float for static relative permittivity.
        tau: float for relaxation time (s).
        sig: float for conductivity (Siemens/m).
    """

    # Properties of water from: https://doi.org/10.1109/JOE.1977.1145319
    eri = 4.9
    er = 88.045 - 0.4147 * T + 6.295e-4 * T**2 + 1.075e-5 * T**3
    tau = (1 / (2 * np.pi)) * (1.1109e-10 - 3.824e-12 * T + 6.938e-14 * T**2 - 
                               5.096e-16 * T**3)

    delta = 25 - T
    beta = (2.033e-2 + 1.266e-4 * delta + 2.464e-6 * delta**2 - S * 
           (1.849e-5 - 2.551e-7 * delta + 2.551e-8 * delta**2))
    sig_25s = S * (0.182521 - 1.46192e-3 * S + 2.09324e-5 * S**2 - 1.28205e-7 * S**3)
    sig = sig_25s * np.exp(-delta * beta)

    return eri, er, tau, sig


def create_water(G, T=25, S=0):
    """Creates single-pole Debye model for water with specified temperature and
        salinity.

    Args:
        T: float for temperature of water (degrees centigrade).
        S: float for salinity of water (part per thousand).
        G: FDTDGrid class describing a grid in a model.
    """

    eri, er, tau, sig = calculate_water_properties(T, S)
    
    m = DispersiveMaterial(len(G.materials), 'water')
    m.averagable = False
    m.type = 'builtin, debye'
    m.poles = 1
    m.er = eri
    m.se = sig
    m.deltaer.append(er - eri)
    m.tau.append(tau)
    G.materials.append(m)
    if config.get_model_config().materials['maxpoles'] == 0:
        config.get_model_config().materials['maxpoles'] = 1


def create_grass(G):
    """Creates single-pole Debye model for grass

    Args:
        G: FDTDGrid class describing a grid in a model.
    """

    # Properties of grass from: http://dx.doi.org/10.1007/BF00902994
    er = 18.5087
    eri = 12.7174
    tau = 1.0793e-11
    sig = 0

    m = DispersiveMaterial(len(G.materials), 'grass')
    m.averagable = False
    m.type = 'builtin, debye'
    m.poles = 1
    m.er = eri
    m.se = sig
    m.deltaer.append(er - eri)
    m.tau.append(tau)
    G.materials.append(m)
    if config.get_model_config().materials['maxpoles'] == 0:
        config.get_model_config().materials['maxpoles'] = 1


def process_materials(G):
    """Processes complete list of materials - calculates update coefficients,
        stores in arrays, and builds text list of materials/properties

    Args:
        G: FDTDGrid class describing a grid in a model.

    Returns:
        materialsdata: list of material IDs, names, and properties to
                        print a table.
    """

    if config.get_model_config().materials['maxpoles'] == 0:
        materialsdata = [['\nID', '\nName', '\nType', '\neps_r', 'sigma\n[S/m]',
                          '\nmu_r', 'sigma*\n[Ohm/m]', 'Dielectric\nsmoothable']]
    else:
        materialsdata = [['\nID', '\nName', '\nType', '\neps_r', 'sigma\n[S/m]',
                          'Delta\neps_r', 'tau\n[s]', 'omega\n[Hz]', 'delta\n[Hz]',
                          'gamma\n[Hz]', '\nmu_r', 'sigma*\n[Ohm/m]', 'Dielectric\nsmoothable']]

    for material in G.materials:
        # Calculate update coefficients for specific material
        material.calculate_update_coeffsE(G)
        material.calculate_update_coeffsH(G)

        # Add update coefficients to overall storage for all materials
        G.updatecoeffsE[material.numID, :] = material.CA, material.CBx, material.CBy, material.CBz, material.srce
        G.updatecoeffsH[material.numID, :] = material.DA, material.DBx, material.DBy, material.DBz, material.srcm

        # Add update coefficients to overall storage for dispersive materials
        if hasattr(material, 'poles'):
            z = 0
            for pole in range(config.get_model_config().materials['maxpoles']):
                G.updatecoeffsdispersive[material.numID, z:z + 3] = (config.sim_config.em_consts['e0'] *
                                                                     material.eqt2[pole], material.eqt[pole], material.zt[pole])
                z += 3

        # Construct information on material properties for printing table
        materialtext = []
        materialtext.append(str(material.numID))
        materialtext.append(material.ID[:50] if len(material.ID) > 50 else material.ID)
        materialtext.append(material.type)
        materialtext.append(f'{material.er:g}')
        materialtext.append(f'{material.se:g}')
        if config.get_model_config().materials['maxpoles'] > 0:
            if 'debye' in material.type:
                materialtext.append('\n'.join('{:g}'.format(deltaer) for deltaer in material.deltaer))
                materialtext.append('\n'.join('{:g}'.format(tau) for tau in material.tau))
                materialtext.extend(['', '', ''])
            elif 'lorentz' in material.type:
                materialtext.append(', '.join('{:g}'.format(deltaer) for deltaer in material.deltaer))
                materialtext.append('')
                materialtext.append(', '.join('{:g}'.format(tau) for tau in material.tau))
                materialtext.append(', '.join('{:g}'.format(alpha) for alpha in material.alpha))
                materialtext.append('')
            elif 'drude' in material.type:
                materialtext.extend(['', ''])
                materialtext.append(', '.join('{:g}'.format(tau) for tau in material.tau))
                materialtext.append('')
                materialtext.append(', '.join('{:g}'.format(alpha) for alpha in material.alpha))
            else:
                materialtext.extend(['', '', '', '', ''])

        materialtext.append(f'{material.mr:g}')
        materialtext.append(f'{material.sm:g}')
        materialtext.append(material.averagable)
        materialsdata.append(materialtext)

    return materialsdata<|MERGE_RESOLUTION|>--- conflicted
+++ resolved
@@ -213,9 +213,373 @@
                 er -= ersum
 
         return er
-<<<<<<< HEAD
     
-=======
+
+class PeplinskiSoil:
+    """Soil objects that are characterised according to a mixing model
+        by Peplinski (http://dx.doi.org/10.1109/36.387598).
+    """
+
+    def __init__(self, ID, sandfraction, clayfraction, bulkdensity, 
+                 sandpartdensity, watervolfraction):
+        """
+        Args:
+            ID: string for name of the soil.
+            sandfraction: float of sand fraction of the soil.
+            clayfraction: float of clay fraction of the soil.
+            bulkdensity: float of bulk density of the soil (g/cm3).
+            sandpartdensity: float of density of the sand particles in the
+                                soil (g/cm3).
+            watervolfraction: tuple of floats of two numbers that specify a 
+                                range for the volumetric water fraction of the 
+                                soil.
+        """
+
+        self.ID = ID
+        self.S = sandfraction
+        self.C = clayfraction
+        self.rb = bulkdensity
+        self.rs = sandpartdensity
+        self.mu = watervolfraction
+        self.startmaterialnum = 0 #This is not used anymore and code that uses it can be removed
+        # store all of the material IDs in a list instead of storing only the first number of the material 
+        # and assume that all must be sequentially numbered. This allows for more general mixing models
+        self.matID = []  
+
+    def calculate_properties(self, nbins, G):
+        """Calculates the real and imaginery part of a Debye model for the soil
+        as well as a conductivity. It uses an approximation to a semi-empirical
+        model (http://dx.doi.org/10.1109/36.387598).
+
+        Args:
+            nbins: int for number of bins to use to create the different materials.
+            G: FDTDGrid class describing a grid in a model.
+        """
+
+        # Debye model properties of water at 25C & zero salinity
+        T = 25
+        S = 0
+        watereri, waterer, watertau, watersig = calculate_water_properties(T, S)
+        f = 1.3e9
+        w = 2 * np.pi * f
+        erealw = watereri + ((waterer - watereri) / (1 + (w * watertau)**2))
+
+        a = 0.65  # Experimentally derived constant
+        es = (1.01 + 0.44 * self.rs)**2 - 0.062  #  Relative permittivity of sand particles
+        b1 = 1.2748 - 0.519 * self.S - 0.152 * self.C
+        b2 = 1.33797 - 0.603 * self.S - 0.166 * self.C
+
+        # For frequencies in the range 0.3GHz to 1.3GHz
+        sigf = 0.0467 + 0.2204 * self.rb - 0.411 * self.S + 0.6614 * self.C
+        # For frequencies in the range 1.4GHz to 18GHz
+        # sigf = -1.645 + 1.939 * self.rb - 2.25622 * self.S + 1.594 * self.C
+
+        # Generate a set of bins based on the given volumetric water fraction 
+        # values. Changed to make sure mid points are contained completely within the ranges. 
+        # The limiting values of the ranges are not included in this.
+
+        #mubins = np.linspace(self.mu[0], self.mu[1], nbins)
+        mubins = np.linspace(self.mu[0], self.mu[1], nbins + 1)
+        # Generate a range of volumetric water fraction values the mid-point of 
+        # each bin to make materials from
+        #mumaterials = mubins + (mubins[1] - mubins[0]) / 2
+        mumaterials = 0.5 * (mubins[1:nbins+1] + mubins[0:nbins])
+
+        # Create an iterator
+        muiter = np.nditer(mumaterials, flags=['c_index'])
+        while not muiter.finished:
+            # Real part for frequencies in the range 1.4GHz to 18GHz
+            er = (1 + (self.rb / self.rs) * ((es**a) - 1) + (muiter[0]**b1 * erealw**a)
+                  - muiter[0]) ** (1 / a)
+            # Real part for frequencies in the range 0.3GHz to 1.3GHz (linear 
+            # correction to 1.4-18GHz value)
+            er = 1.15 * er - 0.68
+
+            # Permittivity at infinite frequency
+            eri = er - (muiter[0]**(b2 / a) * DispersiveMaterial.waterdeltaer)
+
+            # Effective conductivity
+            sig = muiter[0]**(b2 / a) * ((sigf * (self.rs - self.rb)) / (self.rs * muiter[0]))
+
+            # Check to see if the material already exists before creating a new one
+            requiredID = '|{:.4f}|'.format(float(muiter[0]))
+            material = next((x for x in G.materials if x.ID == requiredID), None)
+            if muiter.index == 0:
+                if material:
+                    self.startmaterialnum = material.numID
+                    self.matID.append(material.numID)                    
+                else:
+                    self.startmaterialnum = len(G.materials)                
+            if not material:
+                m = DispersiveMaterial(len(G.materials), requiredID)
+                m.type = 'debye'
+                m.averagable = False
+                m.poles = 1
+                if m.poles > config.get_model_config().materials['maxpoles']:
+                    config.get_model_config().materials['maxpoles'] = m.poles
+                m.er = eri
+                m.se = sig
+                m.deltaer.append(er - eri)
+                m.tau.append(DispersiveMaterial.watertau)
+                G.materials.append(m)
+                self.matID.append(m.numID)
+
+            muiter.iternext()
+      
+
+class RangeMaterial:
+    """Material defined with a given range of parameters to be used for fractal 
+        spatial distributions.
+    """
+
+    def __init__(self, ID, er_range, sigma_range, mu_range, ro_range):
+        """
+        Args:
+            ID: string for name of the material.
+            er_range: tuple of floats for relative permittivity range of the 
+                        material.
+            sigma_range: tuple of floats for electric conductivity range of the 
+                            material.
+            mu_range: tuple of floats for magnetic permeability of material. 
+            ro_range: tuple of floats for magnetic loss range of material. 
+        """
+
+        self.ID = ID
+        self.er = er_range
+        self.sig = sigma_range
+        self.mu = mu_range 
+        self.ro = ro_range
+        self.startmaterialnum = 0 #This is not really needed anymore and code that uses it can be removed.
+         # store all of the material IDs in a list instead of storing only the first number of the material 
+        # and assume that all must be sequentially numbered. This allows for more general mixing models
+        self.matID = [] 
+       
+    def calculate_properties(self, nbins, G):
+        """Calculates the properties of the materials. 
+
+        Args:
+            nbins: int for number of bins to use to create the different materials.
+            G: FDTDGrid class describing a grid in a model.
+        """
+
+        # Generate a set of relative permittivity bins based on the given range
+        erbins = np.linspace(self.er[0], self.er[1], nbins+1)
+
+        # Generate a range of relative permittivity values the mid-point of 
+        # each bin to make materials from
+        #ermaterials = erbins + np.abs((erbins[1] - erbins[0])) / 2
+        ermaterials = 0.5 * (erbins[1:nbins+1] + erbins[0:nbins])
+
+        # Generate a set of conductivity bins based on the given range
+        sigmabins = np.linspace(self.sig[0], self.sig[1], nbins + 1)
+
+        # Generate a range of conductivity values the mid-point of 
+        # each bin to make materials from
+        #sigmamaterials = sigmabins + (sigmabins[1] - sigmabins[0]) / 2
+        sigmamaterials = 0.5 * (sigmabins[1:nbins+1] + sigmabins[0:nbins])
+
+        # Generate a set of magnetic permeability bins based on the given range
+        mubins = np.linspace(self.mu[0], self.mu[1], nbins + 1)
+
+        # Generate a range of magnetic permeability values the mid-point of 
+        # each bin to make materials from
+        #mumaterials = mubins + np.abs((mubins[1] - mubins[0])) / 2
+        mumaterials = 0.5 * (mubins[1:nbins+1] + mubins[0:nbins])
+        
+        # Generate a set of magnetic loss bins based on the given range
+        robins = np.linspace(self.ro[0], self.ro[1], nbins + 1)
+
+        # Generate a range of magnetic loss values the mid-point of each bin to 
+        # make materials from
+        #romaterials = robins + np.abs((robins[1] - robins[0])) / 2
+        romaterials = 0.5 * (robins[1:nbins+1] + robins[0:nbins])
+
+
+        # Iterate over the bins
+        for iter in np.arange(nbins):
+            # Relative permittivity 
+            er = ermaterials[iter]
+            # Effective conductivity
+            se = sigmamaterials[iter] 
+            # Magnetic permeability
+            mr = mumaterials[iter]
+            # Magnetic loss
+            sm = romaterials[iter]
+
+            # Check to see if the material already exists before creating a new one
+            requiredID = f'|{float(er):.4f}+{float(se):.4f}+{float(mr):.4f}+{float(sm):.4f}|'
+            material = next((x for x in G.materials if x.ID == requiredID), None)
+            if iter == 0:
+                if material:
+                    self.startmaterialnum = material.numID
+                    self.matID.append(material.numID)
+                else:
+                    self.startmaterialnum = len(G.materials)
+            if not material:
+                m = Material(len(G.materials), requiredID)
+                m.type = ''
+                m.averagable = True
+                m.er = er
+                m.se = se
+                m.mr = mr
+                m.sm = sm
+                G.materials.append(m)
+                self.matID.append(m.numID)
+
+
+class ListMaterial:
+    """A list of predefined materials to be used for fractal spatial 
+        distributions. This command does not create new materials but collects 
+        them to be used in a stochastic distribution by a fractal box.
+    """
+
+    def __init__(self, ID, listofmaterials):
+        """
+        Args:
+            ID: string for name of the material.
+            listofmaterials: A list of material IDs.
+            
+        """
+
+        self.ID = ID
+        self.mat = listofmaterials
+        self.startmaterialnum = 0 #This is not really needed anymore
+        # store all of the material IDs in a list instead of storing only the first number of the material 
+        # and assume that all must be sequentially numbered. This allows for more general mixing models
+        # this is important here as this model assumes predefined materials.
+        self.matID = [] 
+        
+
+    def calculate_properties(self, nbins, G):
+        """Calculates the properties of the materials.
+
+        Args:
+            nbins: int for number of bins to use to create the different materials.
+            G: FDTDGrid class describing a grid in a model.
+        """
+
+        # Iterate over the bins
+        for iter in np.arange(nbins):
+            #requiredID = '|{:}_in_{:}|'.format((self.mat[iter]),(self.ID))
+            requiredID = self.mat[iter]
+            # Check if the material already exists before creating a new one
+            material = next((x for x in G.materials if x.ID == requiredID), None)
+            self.matID.append(material.numID)
+ 
+            #if iter == 0:
+            #    if material:
+            #        self.startmaterialnum = material.numID
+            #    else:
+            #        self.startmaterialnum = len(G.materials)
+
+            #if not material:
+            #    temp = next((x for x in G.materials if x.ID == self.mat[iter]), None) 
+            #    m = copy.deepcopy(temp) #This needs to import copy in order to work
+            #    m.ID = requiredID
+            #    m.numID = len(G.materials)
+            #    G.materials.append(m)
+       
+            if not material:
+                logger.exception(self.__str__() + f' material(s) {material} do not exist')
+                raise ValueError
+            
+            
+def create_built_in_materials(G):
+    """Creates pre-defined (built-in) materials.
+
+    Args:
+        G: FDTDGrid class describing a grid in a model.
+    """
+
+    m = Material(0, 'pec')
+    m.se = float('inf')
+    m.type = 'builtin'
+    m.averagable = False
+    G.materials.append(m)
+
+    m = Material(1, 'free_space')
+    m.type = 'builtin'
+    G.materials.append(m)
+
+
+def calculate_water_properties(T=25, S=0):
+    """Get extended Debye model properties for water.
+
+    Args:
+        T: float for emperature of water (degrees centigrade).
+        S: float for salinity of water (part per thousand).
+
+    Returns:
+        eri: float for relative permittivity at infinite frequency.
+        er: float for static relative permittivity.
+        tau: float for relaxation time (s).
+        sig: float for conductivity (Siemens/m).
+    """
+
+    # Properties of water from: https://doi.org/10.1109/JOE.1977.1145319
+    eri = 4.9
+    er = 88.045 - 0.4147 * T + 6.295e-4 * T**2 + 1.075e-5 * T**3
+    tau = (1 / (2 * np.pi)) * (1.1109e-10 - 3.824e-12 * T + 6.938e-14 * T**2 - 
+                               5.096e-16 * T**3)
+
+    delta = 25 - T
+    beta = (2.033e-2 + 1.266e-4 * delta + 2.464e-6 * delta**2 - S * 
+           (1.849e-5 - 2.551e-7 * delta + 2.551e-8 * delta**2))
+    sig_25s = S * (0.182521 - 1.46192e-3 * S + 2.09324e-5 * S**2 - 1.28205e-7 * S**3)
+    sig = sig_25s * np.exp(-delta * beta)
+
+    return eri, er, tau, sig
+
+
+def create_water(G, T=25, S=0):
+    """Creates single-pole Debye model for water with specified temperature and
+        salinity.
+
+    Args:
+        T: float for temperature of water (degrees centigrade).
+        S: float for salinity of water (part per thousand).
+        G: FDTDGrid class describing a grid in a model.
+    """
+
+    eri, er, tau, sig = calculate_water_properties(T, S)
+    
+    m = DispersiveMaterial(len(G.materials), 'water')
+    m.averagable = False
+    m.type = 'builtin, debye'
+    m.poles = 1
+    m.er = eri
+    m.se = sig
+    m.deltaer.append(er - eri)
+    m.tau.append(tau)
+    G.materials.append(m)
+    if config.get_model_config().materials['maxpoles'] == 0:
+        config.get_model_config().materials['maxpoles'] = 1
+
+
+def create_grass(G):
+    """Creates single-pole Debye model for grass
+
+    Args:
+        G: FDTDGrid class describing a grid in a model.
+    """
+
+    # Properties of grass from: http://dx.doi.org/10.1007/BF00902994
+    er = 18.5087
+    eri = 12.7174
+    tau = 1.0793e-11
+    sig = 0
+
+    m = DispersiveMaterial(len(G.materials), 'grass')
+    m.averagable = False
+    m.type = 'builtin, debye'
+    m.poles = 1
+    m.er = eri
+    m.se = sig
+    m.deltaer.append(er - eri)
+    m.tau.append(tau)
+    G.materials.append(m)
+    if config.get_model_config().materials['maxpoles'] == 0:
+        config.get_model_config().materials['maxpoles'] = 1
 
 
 def process_materials(G):
@@ -287,443 +651,4 @@
         )
         materialsdata.append(materialtext)
 
-    return materialsdata
-
->>>>>>> 893d635f
-
-class PeplinskiSoil:
-    """Soil objects that are characterised according to a mixing model
-        by Peplinski (http://dx.doi.org/10.1109/36.387598).
-    """
-
-    def __init__(self, ID, sandfraction, clayfraction, bulkdensity, 
-                 sandpartdensity, watervolfraction):
-        """
-        Args:
-            ID: string for name of the soil.
-            sandfraction: float of sand fraction of the soil.
-            clayfraction: float of clay fraction of the soil.
-            bulkdensity: float of bulk density of the soil (g/cm3).
-            sandpartdensity: float of density of the sand particles in the
-                                soil (g/cm3).
-            watervolfraction: tuple of floats of two numbers that specify a 
-                                range for the volumetric water fraction of the 
-                                soil.
-        """
-
-        self.ID = ID
-        self.S = sandfraction
-        self.C = clayfraction
-        self.rb = bulkdensity
-        self.rs = sandpartdensity
-        self.mu = watervolfraction
-        self.startmaterialnum = 0 #This is not used anymore and code that uses it can be removed
-        # store all of the material IDs in a list instead of storing only the first number of the material 
-        # and assume that all must be sequentially numbered. This allows for more general mixing models
-        self.matID = []  
-
-    def calculate_properties(self, nbins, G):
-        """Calculates the real and imaginery part of a Debye model for the soil
-        as well as a conductivity. It uses an approximation to a semi-empirical
-        model (http://dx.doi.org/10.1109/36.387598).
-
-        Args:
-            nbins: int for number of bins to use to create the different materials.
-            G: FDTDGrid class describing a grid in a model.
-        """
-
-        # Debye model properties of water at 25C & zero salinity
-        T = 25
-        S = 0
-        watereri, waterer, watertau, watersig = calculate_water_properties(T, S)
-        f = 1.3e9
-        w = 2 * np.pi * f
-        erealw = watereri + ((waterer - watereri) / (1 + (w * watertau)**2))
-
-        a = 0.65  # Experimentally derived constant
-        es = (1.01 + 0.44 * self.rs)**2 - 0.062  #  Relative permittivity of sand particles
-        b1 = 1.2748 - 0.519 * self.S - 0.152 * self.C
-        b2 = 1.33797 - 0.603 * self.S - 0.166 * self.C
-
-        # For frequencies in the range 0.3GHz to 1.3GHz
-        sigf = 0.0467 + 0.2204 * self.rb - 0.411 * self.S + 0.6614 * self.C
-        # For frequencies in the range 1.4GHz to 18GHz
-        # sigf = -1.645 + 1.939 * self.rb - 2.25622 * self.S + 1.594 * self.C
-
-        # Generate a set of bins based on the given volumetric water fraction 
-        # values. Changed to make sure mid points are contained completely within the ranges. 
-        # The limiting values of the ranges are not included in this.
-
-        #mubins = np.linspace(self.mu[0], self.mu[1], nbins)
-        mubins = np.linspace(self.mu[0], self.mu[1], nbins + 1)
-        # Generate a range of volumetric water fraction values the mid-point of 
-        # each bin to make materials from
-        #mumaterials = mubins + (mubins[1] - mubins[0]) / 2
-        mumaterials = 0.5 * (mubins[1:nbins+1] + mubins[0:nbins])
-
-        # Create an iterator
-        muiter = np.nditer(mumaterials, flags=['c_index'])
-        while not muiter.finished:
-            # Real part for frequencies in the range 1.4GHz to 18GHz
-            er = (1 + (self.rb / self.rs) * ((es**a) - 1) + (muiter[0]**b1 * erealw**a)
-                  - muiter[0]) ** (1 / a)
-            # Real part for frequencies in the range 0.3GHz to 1.3GHz (linear 
-            # correction to 1.4-18GHz value)
-            er = 1.15 * er - 0.68
-
-            # Permittivity at infinite frequency
-            eri = er - (muiter[0]**(b2 / a) * DispersiveMaterial.waterdeltaer)
-
-            # Effective conductivity
-            sig = muiter[0]**(b2 / a) * ((sigf * (self.rs - self.rb)) / (self.rs * muiter[0]))
-
-            # Check to see if the material already exists before creating a new one
-            requiredID = '|{:.4f}|'.format(float(muiter[0]))
-            material = next((x for x in G.materials if x.ID == requiredID), None)
-            if muiter.index == 0:
-                if material:
-                    self.startmaterialnum = material.numID
-                    self.matID.append(material.numID)                    
-                else:
-                    self.startmaterialnum = len(G.materials)                
-            if not material:
-                m = DispersiveMaterial(len(G.materials), requiredID)
-                m.type = 'debye'
-                m.averagable = False
-                m.poles = 1
-                if m.poles > config.get_model_config().materials['maxpoles']:
-                    config.get_model_config().materials['maxpoles'] = m.poles
-                m.er = eri
-                m.se = sig
-                m.deltaer.append(er - eri)
-                m.tau.append(DispersiveMaterial.watertau)
-                G.materials.append(m)
-                self.matID.append(m.numID)
-
-            muiter.iternext()
-      
-
-class RangeMaterial:
-    """Material defined with a given range of parameters to be used for fractal 
-        spatial distributions.
-    """
-
-    def __init__(self, ID, er_range, sigma_range, mu_range, ro_range):
-        """
-        Args:
-            ID: string for name of the material.
-            er_range: tuple of floats for relative permittivity range of the 
-                        material.
-            sigma_range: tuple of floats for electric conductivity range of the 
-                            material.
-            mu_range: tuple of floats for magnetic permeability of material. 
-            ro_range: tuple of floats for magnetic loss range of material. 
-        """
-
-        self.ID = ID
-        self.er = er_range
-        self.sig = sigma_range
-        self.mu = mu_range 
-        self.ro = ro_range
-        self.startmaterialnum = 0 #This is not really needed anymore and code that uses it can be removed.
-         # store all of the material IDs in a list instead of storing only the first number of the material 
-        # and assume that all must be sequentially numbered. This allows for more general mixing models
-        self.matID = [] 
-       
-    def calculate_properties(self, nbins, G):
-        """Calculates the properties of the materials. 
-
-        Args:
-            nbins: int for number of bins to use to create the different materials.
-            G: FDTDGrid class describing a grid in a model.
-        """
-
-        # Generate a set of relative permittivity bins based on the given range
-        erbins = np.linspace(self.er[0], self.er[1], nbins+1)
-
-        # Generate a range of relative permittivity values the mid-point of 
-        # each bin to make materials from
-        #ermaterials = erbins + np.abs((erbins[1] - erbins[0])) / 2
-        ermaterials = 0.5 * (erbins[1:nbins+1] + erbins[0:nbins])
-
-        # Generate a set of conductivity bins based on the given range
-        sigmabins = np.linspace(self.sig[0], self.sig[1], nbins + 1)
-
-        # Generate a range of conductivity values the mid-point of 
-        # each bin to make materials from
-        #sigmamaterials = sigmabins + (sigmabins[1] - sigmabins[0]) / 2
-        sigmamaterials = 0.5 * (sigmabins[1:nbins+1] + sigmabins[0:nbins])
-
-        # Generate a set of magnetic permeability bins based on the given range
-        mubins = np.linspace(self.mu[0], self.mu[1], nbins + 1)
-
-        # Generate a range of magnetic permeability values the mid-point of 
-        # each bin to make materials from
-        #mumaterials = mubins + np.abs((mubins[1] - mubins[0])) / 2
-        mumaterials = 0.5 * (mubins[1:nbins+1] + mubins[0:nbins])
-        
-        # Generate a set of magnetic loss bins based on the given range
-        robins = np.linspace(self.ro[0], self.ro[1], nbins + 1)
-
-        # Generate a range of magnetic loss values the mid-point of each bin to 
-        # make materials from
-        #romaterials = robins + np.abs((robins[1] - robins[0])) / 2
-        romaterials = 0.5 * (robins[1:nbins+1] + robins[0:nbins])
-
-
-        # Iterate over the bins
-        for iter in np.arange(nbins):
-            # Relative permittivity 
-            er = ermaterials[iter]
-            # Effective conductivity
-            se = sigmamaterials[iter] 
-            # Magnetic permeability
-            mr = mumaterials[iter]
-            # Magnetic loss
-            sm = romaterials[iter]
-
-            # Check to see if the material already exists before creating a new one
-            requiredID = f'|{float(er):.4f}+{float(se):.4f}+{float(mr):.4f}+{float(sm):.4f}|'
-            material = next((x for x in G.materials if x.ID == requiredID), None)
-            if iter == 0:
-                if material:
-                    self.startmaterialnum = material.numID
-                    self.matID.append(material.numID)
-                else:
-                    self.startmaterialnum = len(G.materials)
-            if not material:
-                m = Material(len(G.materials), requiredID)
-                m.type = ''
-                m.averagable = True
-                m.er = er
-                m.se = se
-                m.mr = mr
-                m.sm = sm
-                G.materials.append(m)
-                self.matID.append(m.numID)
-
-
-class ListMaterial:
-    """A list of predefined materials to be used for fractal spatial 
-        distributions. This command does not create new materials but collects 
-        them to be used in a stochastic distribution by a fractal box.
-    """
-
-    def __init__(self, ID, listofmaterials):
-        """
-        Args:
-            ID: string for name of the material.
-            listofmaterials: A list of material IDs.
-            
-        """
-
-        self.ID = ID
-        self.mat = listofmaterials
-        self.startmaterialnum = 0 #This is not really needed anymore
-        # store all of the material IDs in a list instead of storing only the first number of the material 
-        # and assume that all must be sequentially numbered. This allows for more general mixing models
-        # this is important here as this model assumes predefined materials.
-        self.matID = [] 
-        
-
-    def calculate_properties(self, nbins, G):
-        """Calculates the properties of the materials.
-
-        Args:
-            nbins: int for number of bins to use to create the different materials.
-            G: FDTDGrid class describing a grid in a model.
-        """
-
-        # Iterate over the bins
-        for iter in np.arange(nbins):
-            #requiredID = '|{:}_in_{:}|'.format((self.mat[iter]),(self.ID))
-            requiredID = self.mat[iter]
-            # Check if the material already exists before creating a new one
-            material = next((x for x in G.materials if x.ID == requiredID), None)
-            self.matID.append(material.numID)
- 
-            #if iter == 0:
-            #    if material:
-            #        self.startmaterialnum = material.numID
-            #    else:
-            #        self.startmaterialnum = len(G.materials)
-
-            #if not material:
-            #    temp = next((x for x in G.materials if x.ID == self.mat[iter]), None) 
-            #    m = copy.deepcopy(temp) #This needs to import copy in order to work
-            #    m.ID = requiredID
-            #    m.numID = len(G.materials)
-            #    G.materials.append(m)
-       
-            if not material:
-                logger.exception(self.__str__() + f' material(s) {material} do not exist')
-                raise ValueError
-            
-            
-def create_built_in_materials(G):
-    """Creates pre-defined (built-in) materials.
-
-    Args:
-        G: FDTDGrid class describing a grid in a model.
-    """
-
-    m = Material(0, 'pec')
-    m.se = float('inf')
-    m.type = 'builtin'
-    m.averagable = False
-    G.materials.append(m)
-
-    m = Material(1, 'free_space')
-    m.type = 'builtin'
-    G.materials.append(m)
-
-
-def calculate_water_properties(T=25, S=0):
-    """Get extended Debye model properties for water.
-
-    Args:
-        T: float for emperature of water (degrees centigrade).
-        S: float for salinity of water (part per thousand).
-
-    Returns:
-        eri: float for relative permittivity at infinite frequency.
-        er: float for static relative permittivity.
-        tau: float for relaxation time (s).
-        sig: float for conductivity (Siemens/m).
-    """
-
-    # Properties of water from: https://doi.org/10.1109/JOE.1977.1145319
-    eri = 4.9
-    er = 88.045 - 0.4147 * T + 6.295e-4 * T**2 + 1.075e-5 * T**3
-    tau = (1 / (2 * np.pi)) * (1.1109e-10 - 3.824e-12 * T + 6.938e-14 * T**2 - 
-                               5.096e-16 * T**3)
-
-    delta = 25 - T
-    beta = (2.033e-2 + 1.266e-4 * delta + 2.464e-6 * delta**2 - S * 
-           (1.849e-5 - 2.551e-7 * delta + 2.551e-8 * delta**2))
-    sig_25s = S * (0.182521 - 1.46192e-3 * S + 2.09324e-5 * S**2 - 1.28205e-7 * S**3)
-    sig = sig_25s * np.exp(-delta * beta)
-
-    return eri, er, tau, sig
-
-
-def create_water(G, T=25, S=0):
-    """Creates single-pole Debye model for water with specified temperature and
-        salinity.
-
-    Args:
-        T: float for temperature of water (degrees centigrade).
-        S: float for salinity of water (part per thousand).
-        G: FDTDGrid class describing a grid in a model.
-    """
-
-    eri, er, tau, sig = calculate_water_properties(T, S)
-    
-    m = DispersiveMaterial(len(G.materials), 'water')
-    m.averagable = False
-    m.type = 'builtin, debye'
-    m.poles = 1
-    m.er = eri
-    m.se = sig
-    m.deltaer.append(er - eri)
-    m.tau.append(tau)
-    G.materials.append(m)
-    if config.get_model_config().materials['maxpoles'] == 0:
-        config.get_model_config().materials['maxpoles'] = 1
-
-
-def create_grass(G):
-    """Creates single-pole Debye model for grass
-
-    Args:
-        G: FDTDGrid class describing a grid in a model.
-    """
-
-    # Properties of grass from: http://dx.doi.org/10.1007/BF00902994
-    er = 18.5087
-    eri = 12.7174
-    tau = 1.0793e-11
-    sig = 0
-
-    m = DispersiveMaterial(len(G.materials), 'grass')
-    m.averagable = False
-    m.type = 'builtin, debye'
-    m.poles = 1
-    m.er = eri
-    m.se = sig
-    m.deltaer.append(er - eri)
-    m.tau.append(tau)
-    G.materials.append(m)
-    if config.get_model_config().materials['maxpoles'] == 0:
-        config.get_model_config().materials['maxpoles'] = 1
-
-
-def process_materials(G):
-    """Processes complete list of materials - calculates update coefficients,
-        stores in arrays, and builds text list of materials/properties
-
-    Args:
-        G: FDTDGrid class describing a grid in a model.
-
-    Returns:
-        materialsdata: list of material IDs, names, and properties to
-                        print a table.
-    """
-
-    if config.get_model_config().materials['maxpoles'] == 0:
-        materialsdata = [['\nID', '\nName', '\nType', '\neps_r', 'sigma\n[S/m]',
-                          '\nmu_r', 'sigma*\n[Ohm/m]', 'Dielectric\nsmoothable']]
-    else:
-        materialsdata = [['\nID', '\nName', '\nType', '\neps_r', 'sigma\n[S/m]',
-                          'Delta\neps_r', 'tau\n[s]', 'omega\n[Hz]', 'delta\n[Hz]',
-                          'gamma\n[Hz]', '\nmu_r', 'sigma*\n[Ohm/m]', 'Dielectric\nsmoothable']]
-
-    for material in G.materials:
-        # Calculate update coefficients for specific material
-        material.calculate_update_coeffsE(G)
-        material.calculate_update_coeffsH(G)
-
-        # Add update coefficients to overall storage for all materials
-        G.updatecoeffsE[material.numID, :] = material.CA, material.CBx, material.CBy, material.CBz, material.srce
-        G.updatecoeffsH[material.numID, :] = material.DA, material.DBx, material.DBy, material.DBz, material.srcm
-
-        # Add update coefficients to overall storage for dispersive materials
-        if hasattr(material, 'poles'):
-            z = 0
-            for pole in range(config.get_model_config().materials['maxpoles']):
-                G.updatecoeffsdispersive[material.numID, z:z + 3] = (config.sim_config.em_consts['e0'] *
-                                                                     material.eqt2[pole], material.eqt[pole], material.zt[pole])
-                z += 3
-
-        # Construct information on material properties for printing table
-        materialtext = []
-        materialtext.append(str(material.numID))
-        materialtext.append(material.ID[:50] if len(material.ID) > 50 else material.ID)
-        materialtext.append(material.type)
-        materialtext.append(f'{material.er:g}')
-        materialtext.append(f'{material.se:g}')
-        if config.get_model_config().materials['maxpoles'] > 0:
-            if 'debye' in material.type:
-                materialtext.append('\n'.join('{:g}'.format(deltaer) for deltaer in material.deltaer))
-                materialtext.append('\n'.join('{:g}'.format(tau) for tau in material.tau))
-                materialtext.extend(['', '', ''])
-            elif 'lorentz' in material.type:
-                materialtext.append(', '.join('{:g}'.format(deltaer) for deltaer in material.deltaer))
-                materialtext.append('')
-                materialtext.append(', '.join('{:g}'.format(tau) for tau in material.tau))
-                materialtext.append(', '.join('{:g}'.format(alpha) for alpha in material.alpha))
-                materialtext.append('')
-            elif 'drude' in material.type:
-                materialtext.extend(['', ''])
-                materialtext.append(', '.join('{:g}'.format(tau) for tau in material.tau))
-                materialtext.append('')
-                materialtext.append(', '.join('{:g}'.format(alpha) for alpha in material.alpha))
-            else:
-                materialtext.extend(['', '', '', '', ''])
-
-        materialtext.append(f'{material.mr:g}')
-        materialtext.append(f'{material.sm:g}')
-        materialtext.append(material.averagable)
-        materialsdata.append(materialtext)
-
     return materialsdata