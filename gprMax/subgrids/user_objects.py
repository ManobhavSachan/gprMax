# Copyright (C) 2015-2024: The University of Edinburgh, United Kingdom
#                 Authors: Craig Warren, Antonis Giannopoulos, and John Hartley
#
# This file is part of gprMax.
#
# gprMax is free software: you can redistribute it and/or modify
# it under the terms of the GNU General Public License as published by
# the Free Software Foundation, either version 3 of the License, or
# (at your option) any later version.
#
# gprMax is distributed in the hope that it will be useful,
# but WITHOUT ANY WARRANTY; without even the implied warranty of
# MERCHANTABILITY or FITNESS FOR A PARTICULAR PURPOSE.  See the
# GNU General Public License for more details.
#
# You should have received a copy of the GNU General Public License
# along with gprMax.  If not, see <http://www.gnu.org/licenses/>.

import logging
from copy import copy
from typing import List, Tuple, Union

import numpy as np

from gprMax.grid.fdtd_grid import FDTDGrid
from gprMax.model import Model
from gprMax.subgrids.grid import SubGridBaseGrid
from gprMax.user_inputs import MainGridUserInput

from ..cmds_geometry.cmds_geometry import UserObjectGeometry
from ..cmds_multiuse import UserObjectMulti
from .subgrid_hsg import SubGridHSG as SubGridHSGUser

logger = logging.getLogger(__name__)


class SubGridBase(UserObjectMulti):
    """Allows UserObjectMulti and UserObjectGeometry to be nested in SubGrid
    type user objects.
    """

    def __init__(self, **kwargs):
        super().__init__(**kwargs)
        self.children_multiple: List[UserObjectMulti] = []
        self.children_geometry: List[UserObjectGeometry] = []

    def add(self, node: Union[UserObjectMulti, UserObjectGeometry]):
        """Adds other user objects. Geometry and multi only."""
        if isinstance(node, UserObjectMulti):
            self.children_multiple.append(node)
        elif isinstance(node, UserObjectGeometry):
            self.children_geometry.append(node)
        else:
            logger.exception(f"{str(node)} this Object can not be added to a sub grid")
            raise ValueError

    def set_discretisation(self, sg: SubGridBaseGrid, grid: FDTDGrid):
        sg.dx = grid.dx / sg.ratio
        sg.dy = grid.dy / sg.ratio
        sg.dz = grid.dz / sg.ratio
        sg.dl = np.array([sg.dx, sg.dy, sg.dz])

    def set_main_grid_indices(
        self, sg: SubGridBaseGrid, uip: MainGridUserInput, p1: Tuple[int], p2: Tuple[int]
    ):
        """Sets subgrid indices related to main grid placement."""
        # Location of the IS
        sg.i0, sg.j0, sg.k0 = p1
        sg.i1, sg.j1, sg.k1 = p2

        sg.x1, sg.y1, sg.z1 = uip.round_to_grid(p1)
        sg.x2, sg.y2, sg.z2 = uip.round_to_grid(p2)

    def set_name(self, sg: SubGridBaseGrid):
        sg.name = self.kwargs["id"]

    def set_working_region_cells(self, sg: SubGridBaseGrid):
        """Number of cells in each dimension for the working region."""
        sg.nwx = (sg.i1 - sg.i0) * sg.ratio
        sg.nwy = (sg.j1 - sg.j0) * sg.ratio
        sg.nwz = (sg.k1 - sg.k0) * sg.ratio

    def set_total_cells(self, sg: SubGridBaseGrid):
        """Number of cells in each dimension for the whole region."""
        sg.nx = 2 * sg.n_boundary_cells_x + sg.nwx
        sg.ny = 2 * sg.n_boundary_cells_y + sg.nwy
        sg.nz = 2 * sg.n_boundary_cells_z + sg.nwz

<<<<<<< HEAD
    def set_iterations(self, sg: SubGridBaseGrid, model: Model):
=======
    def set_iterations(self, sg: SubGridBaseGrid, main: FDTDGrid):
>>>>>>> c23a2c2a
        """Sets number of iterations that will take place in the subgrid."""
        sg.iterations = model.iterations * sg.ratio

<<<<<<< HEAD
    def setup(self, sg: SubGridBaseGrid, model: Model, uip: MainGridUserInput):
=======
    def setup(self, sg: SubGridBaseGrid, grid: FDTDGrid, uip: MainGridUserInput):
>>>>>>> c23a2c2a
        """ "Common setup to both all subgrid types."""
        p1 = self.kwargs["p1"]
        p2 = self.kwargs["p2"]

        p1, p2 = uip.check_box_points(p1, p2, self.__str__())

        self.set_discretisation(sg, model.G)

        # Set temporal discretisation including any inherited time step
        # stability factor from the main grid
        sg.calculate_dt()
        if model.dt_mod:
            sg.dt = sg.dt * model.dt_mod

        # Set the indices related to the subgrids main grid placement
        self.set_main_grid_indices(sg, uip, p1, p2)

        """
        try:
            uip.check_box_points([sg.i0, sg.j0, sg.k0],
                                 [sg.i1, sg.j1, sg.k1], cmd_str)
        except CmdInputError:
            es_f = 'The subgrid should extend at least {} cells'
            es = es_f.format(sg.is_os_sep * 2)
            logger.exception(cmd_str, es)
            raise ValueError
        """

        self.set_working_region_cells(sg)
        self.set_total_cells(sg)
        self.set_iterations(sg, model)
        self.set_name(sg)

        # Copy a reference for the main grid to the sub grid
        sg.parent_grid = model.G

        # Copy a subgrid reference to self so that children.build(grid, uip)
        # can access the correct grid.
        self.subgrid = sg

        # Copy over built in materials
        sg.materials = [copy(m) for m in model.G.materials if m.type == "builtin"]

        # Don't mix and match different subgrid types
        for sg_made in model.subgrids:
            if type(sg) != type(sg_made):
                logger.exception(f"{self.__str__()} please only use one type of subgrid")
                raise ValueError

        # Reference the subgrid under the main grid to which it belongs
        model.subgrids.append(sg)


class SubGridHSG(SubGridBase):
    """Huygens Surface subgridding (HSG) user object.

    Attributes:
        p1: list of the position of the lower left corner of the Inner Surface
            (x, y, z) in the main grid.
        p2: list of the position of the upper right corner of the Inner Surface
            (x, y, z) in the main grid.
        ratio: int of the ratio of the main grid spatial step to the sub-grid
                spatial step. Must be an odd integer.
        id: string identifier for the sub-grid.
        is_os_sep: int for the number of main grid cells between the Inner
                    Surface and the Outer Surface. Defaults to 3.
        pml_separation: int for the number of sub-grid cells between the Outer
                        Surface and the PML. Defaults to ratio // 2 + 2
        subgrid_pml_thickness: int for the thickness of the PML on each of the
                                6 sides of the sub-grid. Defaults to 6.
        interpolation: string for the degree of the interpolation scheme used
                        for spatial interpolation of the fields at the Inner
                        Surface. Defaults to Linear.
        filter: boolean to turn on the 3-pole filter. Increases numerical
                stability. Defaults to True.
    """

    def __init__(
        self,
        p1=None,
        p2=None,
        ratio=3,
        id="",
        is_os_sep=3,
        pml_separation=4,
        subgrid_pml_thickness=6,
        interpolation=1,
        filter=True,
        **kwargs,
    ):
        pml_separation = ratio // 2 + 2

        # Copy over the optional parameters
        kwargs["p1"] = p1
        kwargs["p2"] = p2
        kwargs["ratio"] = ratio
        kwargs["id"] = id
        kwargs["is_os_sep"] = is_os_sep
        kwargs["pml_separation"] = pml_separation
        kwargs["subgrid_pml_thickness"] = subgrid_pml_thickness
        kwargs["interpolation"] = interpolation
        kwargs["filter"] = filter

        super().__init__(**kwargs)
        self.order = 18
        self.hash = "#subgrid_hsg"

<<<<<<< HEAD
    def build(self, model: Model, uip: MainGridUserInput) -> SubGridHSGUser:
=======
    def build(self, grid: FDTDGrid, uip: MainGridUserInput) -> SubGridHSGUser:
>>>>>>> c23a2c2a
        sg = SubGridHSGUser(**self.kwargs)
        self.setup(sg, model, uip)
        return sg
<|MERGE_RESOLUTION|>--- conflicted
+++ resolved
@@ -1,216 +1,206 @@
-# Copyright (C) 2015-2024: The University of Edinburgh, United Kingdom
-#                 Authors: Craig Warren, Antonis Giannopoulos, and John Hartley
-#
-# This file is part of gprMax.
-#
-# gprMax is free software: you can redistribute it and/or modify
-# it under the terms of the GNU General Public License as published by
-# the Free Software Foundation, either version 3 of the License, or
-# (at your option) any later version.
-#
-# gprMax is distributed in the hope that it will be useful,
-# but WITHOUT ANY WARRANTY; without even the implied warranty of
-# MERCHANTABILITY or FITNESS FOR A PARTICULAR PURPOSE.  See the
-# GNU General Public License for more details.
-#
-# You should have received a copy of the GNU General Public License
-# along with gprMax.  If not, see <http://www.gnu.org/licenses/>.
-
-import logging
-from copy import copy
-from typing import List, Tuple, Union
-
-import numpy as np
-
-from gprMax.grid.fdtd_grid import FDTDGrid
-from gprMax.model import Model
-from gprMax.subgrids.grid import SubGridBaseGrid
-from gprMax.user_inputs import MainGridUserInput
-
-from ..cmds_geometry.cmds_geometry import UserObjectGeometry
-from ..cmds_multiuse import UserObjectMulti
-from .subgrid_hsg import SubGridHSG as SubGridHSGUser
-
-logger = logging.getLogger(__name__)
-
-
-class SubGridBase(UserObjectMulti):
-    """Allows UserObjectMulti and UserObjectGeometry to be nested in SubGrid
-    type user objects.
-    """
-
-    def __init__(self, **kwargs):
-        super().__init__(**kwargs)
-        self.children_multiple: List[UserObjectMulti] = []
-        self.children_geometry: List[UserObjectGeometry] = []
-
-    def add(self, node: Union[UserObjectMulti, UserObjectGeometry]):
-        """Adds other user objects. Geometry and multi only."""
-        if isinstance(node, UserObjectMulti):
-            self.children_multiple.append(node)
-        elif isinstance(node, UserObjectGeometry):
-            self.children_geometry.append(node)
-        else:
-            logger.exception(f"{str(node)} this Object can not be added to a sub grid")
-            raise ValueError
-
-    def set_discretisation(self, sg: SubGridBaseGrid, grid: FDTDGrid):
-        sg.dx = grid.dx / sg.ratio
-        sg.dy = grid.dy / sg.ratio
-        sg.dz = grid.dz / sg.ratio
-        sg.dl = np.array([sg.dx, sg.dy, sg.dz])
-
-    def set_main_grid_indices(
-        self, sg: SubGridBaseGrid, uip: MainGridUserInput, p1: Tuple[int], p2: Tuple[int]
-    ):
-        """Sets subgrid indices related to main grid placement."""
-        # Location of the IS
-        sg.i0, sg.j0, sg.k0 = p1
-        sg.i1, sg.j1, sg.k1 = p2
-
-        sg.x1, sg.y1, sg.z1 = uip.round_to_grid(p1)
-        sg.x2, sg.y2, sg.z2 = uip.round_to_grid(p2)
-
-    def set_name(self, sg: SubGridBaseGrid):
-        sg.name = self.kwargs["id"]
-
-    def set_working_region_cells(self, sg: SubGridBaseGrid):
-        """Number of cells in each dimension for the working region."""
-        sg.nwx = (sg.i1 - sg.i0) * sg.ratio
-        sg.nwy = (sg.j1 - sg.j0) * sg.ratio
-        sg.nwz = (sg.k1 - sg.k0) * sg.ratio
-
-    def set_total_cells(self, sg: SubGridBaseGrid):
-        """Number of cells in each dimension for the whole region."""
-        sg.nx = 2 * sg.n_boundary_cells_x + sg.nwx
-        sg.ny = 2 * sg.n_boundary_cells_y + sg.nwy
-        sg.nz = 2 * sg.n_boundary_cells_z + sg.nwz
-
-<<<<<<< HEAD
-    def set_iterations(self, sg: SubGridBaseGrid, model: Model):
-=======
-    def set_iterations(self, sg: SubGridBaseGrid, main: FDTDGrid):
->>>>>>> c23a2c2a
-        """Sets number of iterations that will take place in the subgrid."""
-        sg.iterations = model.iterations * sg.ratio
-
-<<<<<<< HEAD
-    def setup(self, sg: SubGridBaseGrid, model: Model, uip: MainGridUserInput):
-=======
-    def setup(self, sg: SubGridBaseGrid, grid: FDTDGrid, uip: MainGridUserInput):
->>>>>>> c23a2c2a
-        """ "Common setup to both all subgrid types."""
-        p1 = self.kwargs["p1"]
-        p2 = self.kwargs["p2"]
-
-        p1, p2 = uip.check_box_points(p1, p2, self.__str__())
-
-        self.set_discretisation(sg, model.G)
-
-        # Set temporal discretisation including any inherited time step
-        # stability factor from the main grid
-        sg.calculate_dt()
-        if model.dt_mod:
-            sg.dt = sg.dt * model.dt_mod
-
-        # Set the indices related to the subgrids main grid placement
-        self.set_main_grid_indices(sg, uip, p1, p2)
-
-        """
-        try:
-            uip.check_box_points([sg.i0, sg.j0, sg.k0],
-                                 [sg.i1, sg.j1, sg.k1], cmd_str)
-        except CmdInputError:
-            es_f = 'The subgrid should extend at least {} cells'
-            es = es_f.format(sg.is_os_sep * 2)
-            logger.exception(cmd_str, es)
-            raise ValueError
-        """
-
-        self.set_working_region_cells(sg)
-        self.set_total_cells(sg)
-        self.set_iterations(sg, model)
-        self.set_name(sg)
-
-        # Copy a reference for the main grid to the sub grid
-        sg.parent_grid = model.G
-
-        # Copy a subgrid reference to self so that children.build(grid, uip)
-        # can access the correct grid.
-        self.subgrid = sg
-
-        # Copy over built in materials
-        sg.materials = [copy(m) for m in model.G.materials if m.type == "builtin"]
-
-        # Don't mix and match different subgrid types
-        for sg_made in model.subgrids:
-            if type(sg) != type(sg_made):
-                logger.exception(f"{self.__str__()} please only use one type of subgrid")
-                raise ValueError
-
-        # Reference the subgrid under the main grid to which it belongs
-        model.subgrids.append(sg)
-
-
-class SubGridHSG(SubGridBase):
-    """Huygens Surface subgridding (HSG) user object.
-
-    Attributes:
-        p1: list of the position of the lower left corner of the Inner Surface
-            (x, y, z) in the main grid.
-        p2: list of the position of the upper right corner of the Inner Surface
-            (x, y, z) in the main grid.
-        ratio: int of the ratio of the main grid spatial step to the sub-grid
-                spatial step. Must be an odd integer.
-        id: string identifier for the sub-grid.
-        is_os_sep: int for the number of main grid cells between the Inner
-                    Surface and the Outer Surface. Defaults to 3.
-        pml_separation: int for the number of sub-grid cells between the Outer
-                        Surface and the PML. Defaults to ratio // 2 + 2
-        subgrid_pml_thickness: int for the thickness of the PML on each of the
-                                6 sides of the sub-grid. Defaults to 6.
-        interpolation: string for the degree of the interpolation scheme used
-                        for spatial interpolation of the fields at the Inner
-                        Surface. Defaults to Linear.
-        filter: boolean to turn on the 3-pole filter. Increases numerical
-                stability. Defaults to True.
-    """
-
-    def __init__(
-        self,
-        p1=None,
-        p2=None,
-        ratio=3,
-        id="",
-        is_os_sep=3,
-        pml_separation=4,
-        subgrid_pml_thickness=6,
-        interpolation=1,
-        filter=True,
-        **kwargs,
-    ):
-        pml_separation = ratio // 2 + 2
-
-        # Copy over the optional parameters
-        kwargs["p1"] = p1
-        kwargs["p2"] = p2
-        kwargs["ratio"] = ratio
-        kwargs["id"] = id
-        kwargs["is_os_sep"] = is_os_sep
-        kwargs["pml_separation"] = pml_separation
-        kwargs["subgrid_pml_thickness"] = subgrid_pml_thickness
-        kwargs["interpolation"] = interpolation
-        kwargs["filter"] = filter
-
-        super().__init__(**kwargs)
-        self.order = 18
-        self.hash = "#subgrid_hsg"
-
-<<<<<<< HEAD
-    def build(self, model: Model, uip: MainGridUserInput) -> SubGridHSGUser:
-=======
-    def build(self, grid: FDTDGrid, uip: MainGridUserInput) -> SubGridHSGUser:
->>>>>>> c23a2c2a
-        sg = SubGridHSGUser(**self.kwargs)
-        self.setup(sg, model, uip)
-        return sg
+# Copyright (C) 2015-2024: The University of Edinburgh, United Kingdom
+#                 Authors: Craig Warren, Antonis Giannopoulos, and John Hartley
+#
+# This file is part of gprMax.
+#
+# gprMax is free software: you can redistribute it and/or modify
+# it under the terms of the GNU General Public License as published by
+# the Free Software Foundation, either version 3 of the License, or
+# (at your option) any later version.
+#
+# gprMax is distributed in the hope that it will be useful,
+# but WITHOUT ANY WARRANTY; without even the implied warranty of
+# MERCHANTABILITY or FITNESS FOR A PARTICULAR PURPOSE.  See the
+# GNU General Public License for more details.
+#
+# You should have received a copy of the GNU General Public License
+# along with gprMax.  If not, see <http://www.gnu.org/licenses/>.
+
+import logging
+from copy import copy
+from typing import List, Tuple, Union
+
+import numpy as np
+
+from gprMax.grid.fdtd_grid import FDTDGrid
+from gprMax.model import Model
+from gprMax.subgrids.grid import SubGridBaseGrid
+from gprMax.user_inputs import MainGridUserInput
+
+from ..cmds_geometry.cmds_geometry import UserObjectGeometry
+from ..cmds_multiuse import UserObjectMulti
+from .subgrid_hsg import SubGridHSG as SubGridHSGUser
+
+logger = logging.getLogger(__name__)
+
+
+class SubGridBase(UserObjectMulti):
+    """Allows UserObjectMulti and UserObjectGeometry to be nested in SubGrid
+    type user objects.
+    """
+
+    def __init__(self, **kwargs):
+        super().__init__(**kwargs)
+        self.children_multiple: List[UserObjectMulti] = []
+        self.children_geometry: List[UserObjectGeometry] = []
+        self.children_multiple: List[UserObjectMulti] = []
+        self.children_geometry: List[UserObjectGeometry] = []
+
+    def add(self, node: Union[UserObjectMulti, UserObjectGeometry]):
+        """Adds other user objects. Geometry and multi only."""
+        if isinstance(node, UserObjectMulti):
+            self.children_multiple.append(node)
+        elif isinstance(node, UserObjectGeometry):
+            self.children_geometry.append(node)
+        else:
+            logger.exception(f"{str(node)} this Object can not be added to a sub grid")
+            raise ValueError
+
+    def set_discretisation(self, sg: SubGridBaseGrid, grid: FDTDGrid):
+        sg.dx = grid.dx / sg.ratio
+        sg.dy = grid.dy / sg.ratio
+        sg.dz = grid.dz / sg.ratio
+        sg.dl = np.array([sg.dx, sg.dy, sg.dz])
+
+    def set_main_grid_indices(
+        self, sg: SubGridBaseGrid, uip: MainGridUserInput, p1: Tuple[int], p2: Tuple[int]
+    ):
+        """Sets subgrid indices related to main grid placement."""
+        # Location of the IS
+        sg.i0, sg.j0, sg.k0 = p1
+        sg.i1, sg.j1, sg.k1 = p2
+
+        sg.x1, sg.y1, sg.z1 = uip.round_to_grid(p1)
+        sg.x2, sg.y2, sg.z2 = uip.round_to_grid(p2)
+
+    def set_name(self, sg: SubGridBaseGrid):
+        sg.name = self.kwargs["id"]
+
+    def set_working_region_cells(self, sg: SubGridBaseGrid):
+        """Number of cells in each dimension for the working region."""
+        sg.nwx = (sg.i1 - sg.i0) * sg.ratio
+        sg.nwy = (sg.j1 - sg.j0) * sg.ratio
+        sg.nwz = (sg.k1 - sg.k0) * sg.ratio
+
+    def set_total_cells(self, sg: SubGridBaseGrid):
+        """Number of cells in each dimension for the whole region."""
+        sg.nx = 2 * sg.n_boundary_cells_x + sg.nwx
+        sg.ny = 2 * sg.n_boundary_cells_y + sg.nwy
+        sg.nz = 2 * sg.n_boundary_cells_z + sg.nwz
+
+    def set_iterations(self, sg: SubGridBaseGrid, model: Model):
+        """Sets number of iterations that will take place in the subgrid."""
+        sg.iterations = model.iterations * sg.ratio
+
+    def setup(self, sg: SubGridBaseGrid, model: Model, uip: MainGridUserInput):
+        """ "Common setup to both all subgrid types."""
+        p1 = self.kwargs["p1"]
+        p2 = self.kwargs["p2"]
+
+        p1, p2 = uip.check_box_points(p1, p2, self.__str__())
+
+        self.set_discretisation(sg, model.G)
+
+        # Set temporal discretisation including any inherited time step
+        # stability factor from the main grid
+        sg.calculate_dt()
+        if model.dt_mod:
+            sg.dt = sg.dt * model.dt_mod
+
+        # Set the indices related to the subgrids main grid placement
+        self.set_main_grid_indices(sg, uip, p1, p2)
+
+        """
+        try:
+            uip.check_box_points([sg.i0, sg.j0, sg.k0],
+                                 [sg.i1, sg.j1, sg.k1], cmd_str)
+        except CmdInputError:
+            es_f = 'The subgrid should extend at least {} cells'
+            es = es_f.format(sg.is_os_sep * 2)
+            logger.exception(cmd_str, es)
+            raise ValueError
+        """
+
+        self.set_working_region_cells(sg)
+        self.set_total_cells(sg)
+        self.set_iterations(sg, model)
+        self.set_name(sg)
+
+        # Copy a reference for the main grid to the sub grid
+        sg.parent_grid = model.G
+
+        # Copy a subgrid reference to self so that children.build(grid, uip)
+        # can access the correct grid.
+        self.subgrid = sg
+
+        # Copy over built in materials
+        sg.materials = [copy(m) for m in model.G.materials if m.type == "builtin"]
+
+        # Don't mix and match different subgrid types
+        for sg_made in model.subgrids:
+            if type(sg) != type(sg_made):
+                logger.exception(f"{self.__str__()} please only use one type of subgrid")
+                raise ValueError
+
+        # Reference the subgrid under the main grid to which it belongs
+        model.subgrids.append(sg)
+
+
+class SubGridHSG(SubGridBase):
+    """Huygens Surface subgridding (HSG) user object.
+
+    Attributes:
+        p1: list of the position of the lower left corner of the Inner Surface
+            (x, y, z) in the main grid.
+        p2: list of the position of the upper right corner of the Inner Surface
+            (x, y, z) in the main grid.
+        ratio: int of the ratio of the main grid spatial step to the sub-grid
+                spatial step. Must be an odd integer.
+        id: string identifier for the sub-grid.
+        is_os_sep: int for the number of main grid cells between the Inner
+                    Surface and the Outer Surface. Defaults to 3.
+        pml_separation: int for the number of sub-grid cells between the Outer
+                        Surface and the PML. Defaults to ratio // 2 + 2
+        subgrid_pml_thickness: int for the thickness of the PML on each of the
+                                6 sides of the sub-grid. Defaults to 6.
+        interpolation: string for the degree of the interpolation scheme used
+                        for spatial interpolation of the fields at the Inner
+                        Surface. Defaults to Linear.
+        filter: boolean to turn on the 3-pole filter. Increases numerical
+                stability. Defaults to True.
+    """
+
+    def __init__(
+        self,
+        p1=None,
+        p2=None,
+        ratio=3,
+        id="",
+        is_os_sep=3,
+        pml_separation=4,
+        subgrid_pml_thickness=6,
+        interpolation=1,
+        filter=True,
+        **kwargs,
+    ):
+        pml_separation = ratio // 2 + 2
+
+        # Copy over the optional parameters
+        kwargs["p1"] = p1
+        kwargs["p2"] = p2
+        kwargs["ratio"] = ratio
+        kwargs["id"] = id
+        kwargs["is_os_sep"] = is_os_sep
+        kwargs["pml_separation"] = pml_separation
+        kwargs["subgrid_pml_thickness"] = subgrid_pml_thickness
+        kwargs["interpolation"] = interpolation
+        kwargs["filter"] = filter
+
+        super().__init__(**kwargs)
+        self.order = 18
+        self.hash = "#subgrid_hsg"
+
+    def build(self, model: Model, uip: MainGridUserInput) -> SubGridHSGUser:
+        sg = SubGridHSGUser(**self.kwargs)
+        self.setup(sg, model, uip)
+        return sg