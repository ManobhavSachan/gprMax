# Copyright (C) 2015-2023: The University of Edinburgh, United Kingdom
#                 Authors: Craig Warren, Antonis Giannopoulos, and John Hartley
#
# This file is part of gprMax.
#
# gprMax is free software: you can redistribute it and/or modify
# it under the terms of the GNU General Public License as published by
# the Free Software Foundation, either version 3 of the License, or
# (at your option) any later version.
#
# gprMax is distributed in the hope that it will be useful,
# but WITHOUT ANY WARRANTY; without even the implied warranty of
# MERCHANTABILITY or FITNESS FOR A PARTICULAR PURPOSE.  See the
# GNU General Public License for more details.
#
# You should have received a copy of the GNU General Public License
# along with gprMax.  If not, see <http://www.gnu.org/licenses/>.

import logging

import numpy as np

from ..fractals import FractalSurface, Grass
from ..materials import create_grass
from ..utilities.utilities import round_value
from .cmds_geometry import UserObjectGeometry, rotate_2point_object

logger = logging.getLogger(__name__)


class AddGrass(UserObjectGeometry):
    """Adds grass with roots to a FractalBox class in the model.

    Attributes:
        p1: list of the lower left (x,y,z) coordinates of a surface on a
            FractalBox class.
        p2: list of the upper right (x,y,z) coordinates of a surface on a
            FractalBox class.
        frac_dim: float for the fractal dimension which, for an orthogonal
                    parallelepiped, should take values between zero and three.
        limits: list to define lower and upper limits for a range over which
                    the height of the blades of grass can vary.
        n_blades:int for the number of blades of grass that should be
                    applied to the surface area.
        fractal_box_id: string identifier for the FractalBox class that the
                        grass should be applied to.
    """

    def __init__(self, **kwargs):
        super().__init__(**kwargs)
        self.hash = "#add_grass"

    def rotate(self, axis, angle, origin=None):
        """Set parameters for rotation."""
        self.axis = axis
        self.angle = angle
        self.origin = origin
        self.do_rotate = True

    def _do_rotate(self):
        """Perform rotation."""
        pts = np.array([self.kwargs["p1"], self.kwargs["p2"]])
        rot_pts = rotate_2point_object(pts, self.axis, self.angle, self.origin)
        self.kwargs["p1"] = tuple(rot_pts[0, :])
        self.kwargs["p2"] = tuple(rot_pts[1, :])

    def create(self, grid, uip):
        """Add Grass to fractal box."""
        try:
            p1 = self.kwargs["p1"]
            p2 = self.kwargs["p2"]
            fractal_box_id = self.kwargs["fractal_box_id"]
            frac_dim = self.kwargs["frac_dim"]
            limits = self.kwargs["limits"]
            n_blades = self.kwargs["n_blades"]
        except KeyError:
            logger.exception(f"{self.__str__()} requires at least eleven parameters")
            raise

        try:
            seed = self.kwargs["seed"]
        except KeyError:
            seed = None

        if self.do_rotate:
            self._do_rotate()

        # Get the correct fractal volume
        volumes = [volume for volume in grid.fractalvolumes if volume.ID == fractal_box_id]
        try:
            volume = volumes[0]
        except NameError:
            logger.exception(f"{self.__str__()} cannot find FractalBox {fractal_box_id}")
            raise

        p1, p2 = uip.check_box_points(p1, p2, self.__str__())
        xs, ys, zs = p1
        xf, yf, zf = p2

        if frac_dim < 0:
            logger.exception(f"{self.__str__()} requires a positive value for " + "the fractal dimension")
            raise ValueError
        if limits[0] < 0 or limits[1] < 0:
            logger.exception(
                f"{self.__str__()} requires a positive value for " + "the minimum and maximum heights for grass blades"
            )
            raise ValueError

        # Check for valid orientations
        if xs == xf:
            if ys == yf or zs == zf:
                logger.exception(f"{self.__str__()} dimensions are not specified correctly")
                raise ValueError
<<<<<<< HEAD
            if xs != volume.xs and xs != volume.xf:
                logger.exception(f"{self.__str__()} must specify external surfaces on a fractal box")
=======
            if xs not in [volume.xs and volume.xf]:
                logger.exception(f'{self.__str__()} must specify external surfaces on a fractal box')
>>>>>>> 2da61bc3
                raise ValueError
            fractalrange = (round_value(limits[0] / grid.dx), round_value(limits[1] / grid.dx))
            # xminus surface
            if xs == volume.xs:
                logger.exception(
                    f"{self.__str__()} grass can only be specified " + "on surfaces in the positive axis direction"
                )
                raise ValueError
            # xplus surface
            elif xf == volume.xf:
                if fractalrange[1] > grid.nx:
                    logger.exception(
                        f"{self.__str__()} cannot apply grass to "
                        + "fractal box as it would exceed the domain "
                        + "size in the x direction"
                    )
                    raise ValueError
                requestedsurface = "xplus"

        elif ys == yf:
<<<<<<< HEAD
            if xs == xf or zs == zf:
                logger.exception(f"{self.__str__()} dimensions are not specified correctly")
                raise ValueError
            if ys != volume.ys and ys != volume.yf:
                logger.exception(f"{self.__str__()} must specify external surfaces on a fractal box")
=======
            if zs == zf:
                logger.exception(f'{self.__str__()} dimensions are not specified correctly')
                raise ValueError
            if ys not in [volume.ys and volume.yf]:
                logger.exception(f'{self.__str__()} must specify external surfaces on a fractal box')
>>>>>>> 2da61bc3
                raise ValueError
            fractalrange = (round_value(limits[0] / grid.dy), round_value(limits[1] / grid.dy))
            # yminus surface
            if ys == volume.ys:
                logger.exception(
                    f"{self.__str__()} grass can only be specified " + "on surfaces in the positive axis direction"
                )
                raise ValueError
            # yplus surface
            elif yf == volume.yf:
                if fractalrange[1] > grid.ny:
                    logger.exception(
                        f"{self.__str__()} cannot apply grass to "
                        + "fractal box as it would exceed the domain "
                        + "size in the y direction"
                    )
                    raise ValueError
                requestedsurface = "yplus"

        elif zs == zf:
<<<<<<< HEAD
            if xs == xf or ys == yf:
                logger.exception(f"{self.__str__()} dimensions are not specified correctly")
                raise ValueError
            if zs != volume.zs and zs != volume.zf:
                logger.exception(f"{self.__str__()} must specify external surfaces on a fractal box")
=======
            if zs not in [volume.zs and volume.zf]:
                logger.exception(f'{self.__str__()} must specify external surfaces on a fractal box')
>>>>>>> 2da61bc3
                raise ValueError
            fractalrange = (round_value(limits[0] / grid.dz), round_value(limits[1] / grid.dz))
            # zminus surface
            if zs == volume.zs:
                logger.exception(
                    f"{self.__str__()} grass can only be specified " + "on surfaces in the positive axis direction"
                )
                raise ValueError
            # zplus surface
            elif zf == volume.zf:
                if fractalrange[1] > grid.nz:
                    logger.exception(
                        f"{self.__str__()} cannot apply grass to "
                        + "fractal box as it would exceed the domain "
                        + "size in the z direction"
                    )
                    raise ValueError
                requestedsurface = "zplus"

        else:
            logger.exception(f"{self.__str__()} dimensions are not specified correctly")
            raise ValueError

        surface = FractalSurface(xs, xf, ys, yf, zs, zf, frac_dim)
        surface.ID = "grass"
        surface.surfaceID = requestedsurface
        surface.seed = seed

        # Set the fractal range to scale the fractal distribution between zero and one
        surface.fractalrange = (0, 1)
        surface.operatingonID = volume.ID
        surface.generate_fractal_surface()
        if n_blades > surface.fractalsurface.shape[0] * surface.fractalsurface.shape[1]:
            logger.exception(
                f"{self.__str__()} the specified surface is not large "
                + "enough for the number of grass blades/roots specified"
            )
            raise ValueError

        # Scale the distribution so that the summation is equal to one,
        # i.e. a probability distribution
        surface.fractalsurface = surface.fractalsurface / np.sum(surface.fractalsurface)

        # Set location of grass blades using probability distribution
        # Create 1D vector of probability values from the 2D surface
        probability1D = np.cumsum(np.ravel(surface.fractalsurface))

        # Create random numbers between zero and one for the number of blades of grass
        R = np.random.RandomState(surface.seed)
        A = R.random_sample(n_blades)

        # Locate the random numbers in the bins created by the 1D vector of
        # probability values, and convert the 1D index back into a x, y index
        # for the original surface.
        bladesindex = np.unravel_index(
            np.digitize(A, probability1D), (surface.fractalsurface.shape[0], surface.fractalsurface.shape[1])
        )

        # Set the fractal range to minimum and maximum heights of the grass blades
        surface.fractalrange = fractalrange

        # Set the fractal surface using the pre-calculated spatial distribution
        # and a random height
        surface.fractalsurface = np.zeros((surface.fractalsurface.shape[0], surface.fractalsurface.shape[1]))
        for i in range(len(bladesindex[0])):
            surface.fractalsurface[bladesindex[0][i], bladesindex[1][i]] = R.randint(
                surface.fractalrange[0], surface.fractalrange[1], size=1
            )

        # Create grass geometry parameters
        g = Grass(n_blades)
        g.seed = surface.seed
        surface.grass.append(g)

        # Check to see if grass has been already defined as a material
<<<<<<< HEAD
        if not any(x.ID == "grass" for x in grid.materials):
=======
        if all(x.ID == 'grass' for x in grid.materials):
>>>>>>> 2da61bc3
            create_grass(grid)

        # Check if time step for model is suitable for using grass
        grass = next((x for x in grid.materials if x.ID == "grass"))
        testgrass = next((x for x in grass.tau if x < grid.dt), None)
        if testgrass:
            logger.exception(
                f"{self.__str__()} requires the time step for the "
                + "model to be less than the relaxation time required to model grass."
            )
            raise ValueError

        volume.fractalsurfaces.append(surface)

        logger.info(
            f"{self.grid_name(grid)}{n_blades} blades of grass on surface from "
            + f"{xs * grid.dx:g}m, {ys * grid.dy:g}m, {zs * grid.dz:g}m, "
            + f"to {xf * grid.dx:g}m, {yf * grid.dy:g}m, {zf * grid.dz:g}m "
            + f"with fractal dimension {surface.dimension:g}, fractal seeding "
            + f"{surface.seed}, and range {limits[0]:g}m to {limits[1]:g}m, "
            + f"added to {surface.operatingonID}."
        )
<|MERGE_RESOLUTION|>--- conflicted
+++ resolved
@@ -1,285 +1,260 @@
-# Copyright (C) 2015-2023: The University of Edinburgh, United Kingdom
-#                 Authors: Craig Warren, Antonis Giannopoulos, and John Hartley
-#
-# This file is part of gprMax.
-#
-# gprMax is free software: you can redistribute it and/or modify
-# it under the terms of the GNU General Public License as published by
-# the Free Software Foundation, either version 3 of the License, or
-# (at your option) any later version.
-#
-# gprMax is distributed in the hope that it will be useful,
-# but WITHOUT ANY WARRANTY; without even the implied warranty of
-# MERCHANTABILITY or FITNESS FOR A PARTICULAR PURPOSE.  See the
-# GNU General Public License for more details.
-#
-# You should have received a copy of the GNU General Public License
-# along with gprMax.  If not, see <http://www.gnu.org/licenses/>.
-
-import logging
-
-import numpy as np
-
-from ..fractals import FractalSurface, Grass
-from ..materials import create_grass
-from ..utilities.utilities import round_value
-from .cmds_geometry import UserObjectGeometry, rotate_2point_object
-
-logger = logging.getLogger(__name__)
-
-
-class AddGrass(UserObjectGeometry):
-    """Adds grass with roots to a FractalBox class in the model.
-
-    Attributes:
-        p1: list of the lower left (x,y,z) coordinates of a surface on a
-            FractalBox class.
-        p2: list of the upper right (x,y,z) coordinates of a surface on a
-            FractalBox class.
-        frac_dim: float for the fractal dimension which, for an orthogonal
-                    parallelepiped, should take values between zero and three.
-        limits: list to define lower and upper limits for a range over which
-                    the height of the blades of grass can vary.
-        n_blades:int for the number of blades of grass that should be
-                    applied to the surface area.
-        fractal_box_id: string identifier for the FractalBox class that the
-                        grass should be applied to.
-    """
-
-    def __init__(self, **kwargs):
-        super().__init__(**kwargs)
-        self.hash = "#add_grass"
-
-    def rotate(self, axis, angle, origin=None):
-        """Set parameters for rotation."""
-        self.axis = axis
-        self.angle = angle
-        self.origin = origin
-        self.do_rotate = True
-
-    def _do_rotate(self):
-        """Perform rotation."""
-        pts = np.array([self.kwargs["p1"], self.kwargs["p2"]])
-        rot_pts = rotate_2point_object(pts, self.axis, self.angle, self.origin)
-        self.kwargs["p1"] = tuple(rot_pts[0, :])
-        self.kwargs["p2"] = tuple(rot_pts[1, :])
-
-    def create(self, grid, uip):
-        """Add Grass to fractal box."""
-        try:
-            p1 = self.kwargs["p1"]
-            p2 = self.kwargs["p2"]
-            fractal_box_id = self.kwargs["fractal_box_id"]
-            frac_dim = self.kwargs["frac_dim"]
-            limits = self.kwargs["limits"]
-            n_blades = self.kwargs["n_blades"]
-        except KeyError:
-            logger.exception(f"{self.__str__()} requires at least eleven parameters")
-            raise
-
-        try:
-            seed = self.kwargs["seed"]
-        except KeyError:
-            seed = None
-
-        if self.do_rotate:
-            self._do_rotate()
-
-        # Get the correct fractal volume
-        volumes = [volume for volume in grid.fractalvolumes if volume.ID == fractal_box_id]
-        try:
-            volume = volumes[0]
-        except NameError:
-            logger.exception(f"{self.__str__()} cannot find FractalBox {fractal_box_id}")
-            raise
-
-        p1, p2 = uip.check_box_points(p1, p2, self.__str__())
-        xs, ys, zs = p1
-        xf, yf, zf = p2
-
-        if frac_dim < 0:
-            logger.exception(f"{self.__str__()} requires a positive value for " + "the fractal dimension")
-            raise ValueError
-        if limits[0] < 0 or limits[1] < 0:
-            logger.exception(
-                f"{self.__str__()} requires a positive value for " + "the minimum and maximum heights for grass blades"
-            )
-            raise ValueError
-
-        # Check for valid orientations
-        if xs == xf:
-            if ys == yf or zs == zf:
-                logger.exception(f"{self.__str__()} dimensions are not specified correctly")
-                raise ValueError
-<<<<<<< HEAD
-            if xs != volume.xs and xs != volume.xf:
-                logger.exception(f"{self.__str__()} must specify external surfaces on a fractal box")
-=======
-            if xs not in [volume.xs and volume.xf]:
-                logger.exception(f'{self.__str__()} must specify external surfaces on a fractal box')
->>>>>>> 2da61bc3
-                raise ValueError
-            fractalrange = (round_value(limits[0] / grid.dx), round_value(limits[1] / grid.dx))
-            # xminus surface
-            if xs == volume.xs:
-                logger.exception(
-                    f"{self.__str__()} grass can only be specified " + "on surfaces in the positive axis direction"
-                )
-                raise ValueError
-            # xplus surface
-            elif xf == volume.xf:
-                if fractalrange[1] > grid.nx:
-                    logger.exception(
-                        f"{self.__str__()} cannot apply grass to "
-                        + "fractal box as it would exceed the domain "
-                        + "size in the x direction"
-                    )
-                    raise ValueError
-                requestedsurface = "xplus"
-
-        elif ys == yf:
-<<<<<<< HEAD
-            if xs == xf or zs == zf:
-                logger.exception(f"{self.__str__()} dimensions are not specified correctly")
-                raise ValueError
-            if ys != volume.ys and ys != volume.yf:
-                logger.exception(f"{self.__str__()} must specify external surfaces on a fractal box")
-=======
-            if zs == zf:
-                logger.exception(f'{self.__str__()} dimensions are not specified correctly')
-                raise ValueError
-            if ys not in [volume.ys and volume.yf]:
-                logger.exception(f'{self.__str__()} must specify external surfaces on a fractal box')
->>>>>>> 2da61bc3
-                raise ValueError
-            fractalrange = (round_value(limits[0] / grid.dy), round_value(limits[1] / grid.dy))
-            # yminus surface
-            if ys == volume.ys:
-                logger.exception(
-                    f"{self.__str__()} grass can only be specified " + "on surfaces in the positive axis direction"
-                )
-                raise ValueError
-            # yplus surface
-            elif yf == volume.yf:
-                if fractalrange[1] > grid.ny:
-                    logger.exception(
-                        f"{self.__str__()} cannot apply grass to "
-                        + "fractal box as it would exceed the domain "
-                        + "size in the y direction"
-                    )
-                    raise ValueError
-                requestedsurface = "yplus"
-
-        elif zs == zf:
-<<<<<<< HEAD
-            if xs == xf or ys == yf:
-                logger.exception(f"{self.__str__()} dimensions are not specified correctly")
-                raise ValueError
-            if zs != volume.zs and zs != volume.zf:
-                logger.exception(f"{self.__str__()} must specify external surfaces on a fractal box")
-=======
-            if zs not in [volume.zs and volume.zf]:
-                logger.exception(f'{self.__str__()} must specify external surfaces on a fractal box')
->>>>>>> 2da61bc3
-                raise ValueError
-            fractalrange = (round_value(limits[0] / grid.dz), round_value(limits[1] / grid.dz))
-            # zminus surface
-            if zs == volume.zs:
-                logger.exception(
-                    f"{self.__str__()} grass can only be specified " + "on surfaces in the positive axis direction"
-                )
-                raise ValueError
-            # zplus surface
-            elif zf == volume.zf:
-                if fractalrange[1] > grid.nz:
-                    logger.exception(
-                        f"{self.__str__()} cannot apply grass to "
-                        + "fractal box as it would exceed the domain "
-                        + "size in the z direction"
-                    )
-                    raise ValueError
-                requestedsurface = "zplus"
-
-        else:
-            logger.exception(f"{self.__str__()} dimensions are not specified correctly")
-            raise ValueError
-
-        surface = FractalSurface(xs, xf, ys, yf, zs, zf, frac_dim)
-        surface.ID = "grass"
-        surface.surfaceID = requestedsurface
-        surface.seed = seed
-
-        # Set the fractal range to scale the fractal distribution between zero and one
-        surface.fractalrange = (0, 1)
-        surface.operatingonID = volume.ID
-        surface.generate_fractal_surface()
-        if n_blades > surface.fractalsurface.shape[0] * surface.fractalsurface.shape[1]:
-            logger.exception(
-                f"{self.__str__()} the specified surface is not large "
-                + "enough for the number of grass blades/roots specified"
-            )
-            raise ValueError
-
-        # Scale the distribution so that the summation is equal to one,
-        # i.e. a probability distribution
-        surface.fractalsurface = surface.fractalsurface / np.sum(surface.fractalsurface)
-
-        # Set location of grass blades using probability distribution
-        # Create 1D vector of probability values from the 2D surface
-        probability1D = np.cumsum(np.ravel(surface.fractalsurface))
-
-        # Create random numbers between zero and one for the number of blades of grass
-        R = np.random.RandomState(surface.seed)
-        A = R.random_sample(n_blades)
-
-        # Locate the random numbers in the bins created by the 1D vector of
-        # probability values, and convert the 1D index back into a x, y index
-        # for the original surface.
-        bladesindex = np.unravel_index(
-            np.digitize(A, probability1D), (surface.fractalsurface.shape[0], surface.fractalsurface.shape[1])
-        )
-
-        # Set the fractal range to minimum and maximum heights of the grass blades
-        surface.fractalrange = fractalrange
-
-        # Set the fractal surface using the pre-calculated spatial distribution
-        # and a random height
-        surface.fractalsurface = np.zeros((surface.fractalsurface.shape[0], surface.fractalsurface.shape[1]))
-        for i in range(len(bladesindex[0])):
-            surface.fractalsurface[bladesindex[0][i], bladesindex[1][i]] = R.randint(
-                surface.fractalrange[0], surface.fractalrange[1], size=1
-            )
-
-        # Create grass geometry parameters
-        g = Grass(n_blades)
-        g.seed = surface.seed
-        surface.grass.append(g)
-
-        # Check to see if grass has been already defined as a material
-<<<<<<< HEAD
-        if not any(x.ID == "grass" for x in grid.materials):
-=======
-        if all(x.ID == 'grass' for x in grid.materials):
->>>>>>> 2da61bc3
-            create_grass(grid)
-
-        # Check if time step for model is suitable for using grass
-        grass = next((x for x in grid.materials if x.ID == "grass"))
-        testgrass = next((x for x in grass.tau if x < grid.dt), None)
-        if testgrass:
-            logger.exception(
-                f"{self.__str__()} requires the time step for the "
-                + "model to be less than the relaxation time required to model grass."
-            )
-            raise ValueError
-
-        volume.fractalsurfaces.append(surface)
-
-        logger.info(
-            f"{self.grid_name(grid)}{n_blades} blades of grass on surface from "
-            + f"{xs * grid.dx:g}m, {ys * grid.dy:g}m, {zs * grid.dz:g}m, "
-            + f"to {xf * grid.dx:g}m, {yf * grid.dy:g}m, {zf * grid.dz:g}m "
-            + f"with fractal dimension {surface.dimension:g}, fractal seeding "
-            + f"{surface.seed}, and range {limits[0]:g}m to {limits[1]:g}m, "
-            + f"added to {surface.operatingonID}."
-        )
+# Copyright (C) 2015-2023: The University of Edinburgh, United Kingdom
+#                 Authors: Craig Warren, Antonis Giannopoulos, and John Hartley
+#
+# This file is part of gprMax.
+#
+# gprMax is free software: you can redistribute it and/or modify
+# it under the terms of the GNU General Public License as published by
+# the Free Software Foundation, either version 3 of the License, or
+# (at your option) any later version.
+#
+# gprMax is distributed in the hope that it will be useful,
+# but WITHOUT ANY WARRANTY; without even the implied warranty of
+# MERCHANTABILITY or FITNESS FOR A PARTICULAR PURPOSE.  See the
+# GNU General Public License for more details.
+#
+# You should have received a copy of the GNU General Public License
+# along with gprMax.  If not, see <http://www.gnu.org/licenses/>.
+
+import logging
+
+import numpy as np
+
+from ..fractals import FractalSurface, Grass
+from ..materials import create_grass
+from ..utilities.utilities import round_value
+from .cmds_geometry import UserObjectGeometry, rotate_2point_object
+
+logger = logging.getLogger(__name__)
+
+
+class AddGrass(UserObjectGeometry):
+    """Adds grass with roots to a FractalBox class in the model.
+
+    Attributes:
+        p1: list of the lower left (x,y,z) coordinates of a surface on a
+            FractalBox class.
+        p2: list of the upper right (x,y,z) coordinates of a surface on a
+            FractalBox class.
+        frac_dim: float for the fractal dimension which, for an orthogonal
+                    parallelepiped, should take values between zero and three.
+        limits: list to define lower and upper limits for a range over which
+                    the height of the blades of grass can vary.
+        n_blades:int for the number of blades of grass that should be
+                    applied to the surface area.
+        fractal_box_id: string identifier for the FractalBox class that the
+                        grass should be applied to.
+    """
+
+    def __init__(self, **kwargs):
+        super().__init__(**kwargs)
+        self.hash = "#add_grass"
+
+    def rotate(self, axis, angle, origin=None):
+        """Set parameters for rotation."""
+        self.axis = axis
+        self.angle = angle
+        self.origin = origin
+        self.do_rotate = True
+
+    def _do_rotate(self):
+        """Perform rotation."""
+        pts = np.array([self.kwargs["p1"], self.kwargs["p2"]])
+        rot_pts = rotate_2point_object(pts, self.axis, self.angle, self.origin)
+        self.kwargs["p1"] = tuple(rot_pts[0, :])
+        self.kwargs["p2"] = tuple(rot_pts[1, :])
+
+    def create(self, grid, uip):
+        """Add Grass to fractal box."""
+        try:
+            p1 = self.kwargs["p1"]
+            p2 = self.kwargs["p2"]
+            fractal_box_id = self.kwargs["fractal_box_id"]
+            frac_dim = self.kwargs["frac_dim"]
+            limits = self.kwargs["limits"]
+            n_blades = self.kwargs["n_blades"]
+        except KeyError:
+            logger.exception(f"{self.__str__()} requires at least eleven parameters")
+            raise
+
+        try:
+            seed = self.kwargs["seed"]
+        except KeyError:
+            seed = None
+
+        if self.do_rotate:
+            self._do_rotate()
+
+        # Get the correct fractal volume
+        volumes = [volume for volume in grid.fractalvolumes if volume.ID == fractal_box_id]
+        try:
+            volume = volumes[0]
+        except NameError:
+            logger.exception(f"{self.__str__()} cannot find FractalBox {fractal_box_id}")
+            raise
+
+        p1, p2 = uip.check_box_points(p1, p2, self.__str__())
+        xs, ys, zs = p1
+        xf, yf, zf = p2
+
+        if frac_dim < 0:
+            logger.exception(f"{self.__str__()} requires a positive value for " + "the fractal dimension")
+            raise ValueError
+        if limits[0] < 0 or limits[1] < 0:
+            logger.exception(
+                f"{self.__str__()} requires a positive value for " + "the minimum and maximum heights for grass blades"
+            )
+            raise ValueError
+
+        # Check for valid orientations
+        if xs == xf:
+            if ys == yf or zs == zf:
+                logger.exception(f"{self.__str__()} dimensions are not specified correctly")
+                raise ValueError
+            if xs not in [volume.xs and volume.xf]:
+                logger.exception(f"{self.__str__()} must specify external surfaces on a fractal box")
+                raise ValueError
+            fractalrange = (round_value(limits[0] / grid.dx), round_value(limits[1] / grid.dx))
+            # xminus surface
+            if xs == volume.xs:
+                logger.exception(
+                    f"{self.__str__()} grass can only be specified " + "on surfaces in the positive axis direction"
+                )
+                raise ValueError
+            # xplus surface
+            elif xf == volume.xf:
+                if fractalrange[1] > grid.nx:
+                    logger.exception(
+                        f"{self.__str__()} cannot apply grass to "
+                        + "fractal box as it would exceed the domain "
+                        + "size in the x direction"
+                    )
+                    raise ValueError
+                requestedsurface = "xplus"
+
+        elif ys == yf:
+            if zs == zf:
+                logger.exception(f"{self.__str__()} dimensions are not specified correctly")
+                raise ValueError
+            if ys not in [volume.ys and volume.yf]:
+                logger.exception(f"{self.__str__()} must specify external surfaces on a fractal box")
+                raise ValueError
+            fractalrange = (round_value(limits[0] / grid.dy), round_value(limits[1] / grid.dy))
+            # yminus surface
+            if ys == volume.ys:
+                logger.exception(
+                    f"{self.__str__()} grass can only be specified " + "on surfaces in the positive axis direction"
+                )
+                raise ValueError
+            # yplus surface
+            elif yf == volume.yf:
+                if fractalrange[1] > grid.ny:
+                    logger.exception(
+                        f"{self.__str__()} cannot apply grass to "
+                        + "fractal box as it would exceed the domain "
+                        + "size in the y direction"
+                    )
+                    raise ValueError
+                requestedsurface = "yplus"
+
+        elif zs == zf:
+            if zs not in [volume.zs and volume.zf]:
+                logger.exception(f"{self.__str__()} must specify external surfaces on a fractal box")
+                raise ValueError
+            fractalrange = (round_value(limits[0] / grid.dz), round_value(limits[1] / grid.dz))
+            # zminus surface
+            if zs == volume.zs:
+                logger.exception(
+                    f"{self.__str__()} grass can only be specified " + "on surfaces in the positive axis direction"
+                )
+                raise ValueError
+            # zplus surface
+            elif zf == volume.zf:
+                if fractalrange[1] > grid.nz:
+                    logger.exception(
+                        f"{self.__str__()} cannot apply grass to "
+                        + "fractal box as it would exceed the domain "
+                        + "size in the z direction"
+                    )
+                    raise ValueError
+                requestedsurface = "zplus"
+
+        else:
+            logger.exception(f"{self.__str__()} dimensions are not specified correctly")
+            raise ValueError
+
+        surface = FractalSurface(xs, xf, ys, yf, zs, zf, frac_dim)
+        surface.ID = "grass"
+        surface.surfaceID = requestedsurface
+        surface.seed = seed
+
+        # Set the fractal range to scale the fractal distribution between zero and one
+        surface.fractalrange = (0, 1)
+        surface.operatingonID = volume.ID
+        surface.generate_fractal_surface()
+        if n_blades > surface.fractalsurface.shape[0] * surface.fractalsurface.shape[1]:
+            logger.exception(
+                f"{self.__str__()} the specified surface is not large "
+                + "enough for the number of grass blades/roots specified"
+            )
+            raise ValueError
+
+        # Scale the distribution so that the summation is equal to one,
+        # i.e. a probability distribution
+        surface.fractalsurface = surface.fractalsurface / np.sum(surface.fractalsurface)
+
+        # Set location of grass blades using probability distribution
+        # Create 1D vector of probability values from the 2D surface
+        probability1D = np.cumsum(np.ravel(surface.fractalsurface))
+
+        # Create random numbers between zero and one for the number of blades of grass
+        R = np.random.RandomState(surface.seed)
+        A = R.random_sample(n_blades)
+
+        # Locate the random numbers in the bins created by the 1D vector of
+        # probability values, and convert the 1D index back into a x, y index
+        # for the original surface.
+        bladesindex = np.unravel_index(
+            np.digitize(A, probability1D), (surface.fractalsurface.shape[0], surface.fractalsurface.shape[1])
+        )
+
+        # Set the fractal range to minimum and maximum heights of the grass blades
+        surface.fractalrange = fractalrange
+
+        # Set the fractal surface using the pre-calculated spatial distribution
+        # and a random height
+        surface.fractalsurface = np.zeros((surface.fractalsurface.shape[0], surface.fractalsurface.shape[1]))
+        for i in range(len(bladesindex[0])):
+            surface.fractalsurface[bladesindex[0][i], bladesindex[1][i]] = R.randint(
+                surface.fractalrange[0], surface.fractalrange[1], size=1
+            )
+
+        # Create grass geometry parameters
+        g = Grass(n_blades)
+        g.seed = surface.seed
+        surface.grass.append(g)
+
+        # Check to see if grass has been already defined as a material
+        if all(x.ID == "grass" for x in grid.materials):
+            create_grass(grid)
+
+        # Check if time step for model is suitable for using grass
+        grass = next((x for x in grid.materials if x.ID == "grass"))
+        testgrass = next((x for x in grass.tau if x < grid.dt), None)
+        if testgrass:
+            logger.exception(
+                f"{self.__str__()} requires the time step for the "
+                + "model to be less than the relaxation time required to model grass."
+            )
+            raise ValueError
+
+        volume.fractalsurfaces.append(surface)
+
+        logger.info(
+            f"{self.grid_name(grid)}{n_blades} blades of grass on surface from "
+            + f"{xs * grid.dx:g}m, {ys * grid.dy:g}m, {zs * grid.dz:g}m, "
+            + f"to {xf * grid.dx:g}m, {yf * grid.dy:g}m, {zf * grid.dz:g}m "
+            + f"with fractal dimension {surface.dimension:g}, fractal seeding "
+            + f"{surface.seed}, and range {limits[0]:g}m to {limits[1]:g}m, "
+            + f"added to {surface.operatingonID}."
+        )